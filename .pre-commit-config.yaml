# To run all pre-commit checks, use:
#
#     pre-commit run -a
#
# To install pre-commit hooks that run every time you commit:
#
#     pre-commit install
#

ci:
  autoupdate_commit_msg: "⬆️🪝 update pre-commit hooks"
  autofix_commit_msg: "🎨 pre-commit fixes"

repos:
  # Standard hooks
  - repo: https://github.com/pre-commit/pre-commit-hooks
    rev: "v4.4.0"
    hooks:
      - id: check-added-large-files
      - id: check-case-conflict
      - id: check-docstring-first
      - id: check-merge-conflict
      - id: check-symlinks
      - id: check-toml
      - id: check-yaml
      - id: debug-statements
      - id: end-of-file-fixer
      - id: mixed-line-ending
      - id: requirements-txt-fixer
      - id: trailing-whitespace

  # Handling unwanted unicode characters
  - repo: https://github.com/sirosen/texthooks
    rev: "0.5.0"
    hooks:
      - id: fix-ligatures
      - id: fix-smartquotes

<<<<<<< HEAD
  # Run Flake8 checks
  - repo: https://github.com/PyCQA/flake8
    rev: "6.0.0"
    hooks:
      - id: flake8
        additional_dependencies:
          - flake8-bugbear
          - flake8-comprehensions
          - flake8-future-annotations
          - flake8-new-union-types
          - flake8-simplify
          - flake8-use-pathlib
          - flake8-2020

  # Upgrade old Python syntax
  - repo: https://github.com/asottile/pyupgrade
    rev: "v3.6.0"
    hooks:
      - id: pyupgrade
        args: ["--py37-plus"]

  # Sort includes
  - repo: https://github.com/PyCQA/isort
    rev: "5.12.0"
    hooks:
      - id: isort

  # Run code formatting with Black
  - repo: https://github.com/psf/black
    rev: "23.3.0" # Keep in sync with blacken-docs
    hooks:
      - id: black-jupyter

  # Also run Black on examples in the documentation
  - repo: https://github.com/asottile/blacken-docs
    rev: "1.13.0"
    hooks:
      - id: blacken-docs
        additional_dependencies:
          - black==23.3.0 # keep in sync with black hook

=======
>>>>>>> 720c112a
  # Check for common mistakes
  - repo: https://github.com/pre-commit/pygrep-hooks
    rev: "v1.10.0"
    hooks:
      - id: rst-backticks
      - id: rst-directive-colons
      - id: rst-inline-touching-normal

  # Check for spelling
  - repo: https://github.com/codespell-project/codespell
    rev: "v2.2.4"
    hooks:
      - id: codespell
        args: ["-L", "wille,linz", "--skip", "*.ipynb"]

  # Clang-format the C++ part of the code base automatically
  - repo: https://github.com/pre-commit/mirrors-clang-format
    rev: "v16.0.4"
    hooks:
      - id: clang-format
        types_or: [c++, c, cuda]

  # CMake format and lint the CMakeLists.txt files
  - repo: https://github.com/cheshirekow/cmake-format-precommit
    rev: v0.6.13
    hooks:
      - id: cmake-format
        additional_dependencies: [pyyaml]
      - id: cmake-lint
        additional_dependencies: [pyyaml]

  # Format configuration files with prettier
  - repo: https://github.com/pre-commit/mirrors-prettier
    rev: "v3.0.0-alpha.9-for-vscode"
    hooks:
      - id: prettier
        types_or: [yaml, markdown, html, css, scss, javascript, json]<|MERGE_RESOLUTION|>--- conflicted
+++ resolved
@@ -36,50 +36,6 @@
       - id: fix-ligatures
       - id: fix-smartquotes
 
-<<<<<<< HEAD
-  # Run Flake8 checks
-  - repo: https://github.com/PyCQA/flake8
-    rev: "6.0.0"
-    hooks:
-      - id: flake8
-        additional_dependencies:
-          - flake8-bugbear
-          - flake8-comprehensions
-          - flake8-future-annotations
-          - flake8-new-union-types
-          - flake8-simplify
-          - flake8-use-pathlib
-          - flake8-2020
-
-  # Upgrade old Python syntax
-  - repo: https://github.com/asottile/pyupgrade
-    rev: "v3.6.0"
-    hooks:
-      - id: pyupgrade
-        args: ["--py37-plus"]
-
-  # Sort includes
-  - repo: https://github.com/PyCQA/isort
-    rev: "5.12.0"
-    hooks:
-      - id: isort
-
-  # Run code formatting with Black
-  - repo: https://github.com/psf/black
-    rev: "23.3.0" # Keep in sync with blacken-docs
-    hooks:
-      - id: black-jupyter
-
-  # Also run Black on examples in the documentation
-  - repo: https://github.com/asottile/blacken-docs
-    rev: "1.13.0"
-    hooks:
-      - id: blacken-docs
-        additional_dependencies:
-          - black==23.3.0 # keep in sync with black hook
-
-=======
->>>>>>> 720c112a
   # Check for common mistakes
   - repo: https://github.com/pre-commit/pygrep-hooks
     rev: "v1.10.0"
