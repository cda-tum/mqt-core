--- conflicted
+++ resolved
@@ -3,27 +3,20 @@
 from __future__ import annotations
 
 from ._core.operations import (
+    CompoundOperation,
     Control,
     ControlType,
+    NonUnitaryOperation,
     Permutation,
-    CompoundOperation,
+    StandardOperation,
     SymbolicOperation,
-    StandardOperation,
-<<<<<<< HEAD
-    NonUnitaryOperation,
 )
-
+from ._core.quantum_computation import OpType, QuantumComputation
 from ._core.symbolic import (
     Expression,
     Term,
     Variable,
-=======
-    SymbolicOperation,
->>>>>>> 771a9892
 )
-
-from ._core.quantum_computation import QuantumComputation, OpType
-
 from ._version import version as __version__
 
 __all__ = [
@@ -38,10 +31,6 @@
     "Control",
     "ControlType",
     "Expression",
-<<<<<<< HEAD
     "Term",
     "Variable",
-=======
-    "SymbolicOperation",
->>>>>>> 771a9892
 ]