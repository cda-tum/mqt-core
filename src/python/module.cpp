#include "Definitions.hpp"
#include "Permutation.hpp"
#include "QuantumComputation.hpp"
#include "operations/OpType.hpp"
#include "operations/Operation.hpp"
#include "operations/StandardOperation.hpp"

#include <cstddef>
#include <iostream>
#include <nanobind/make_iterator.h>
#include <nanobind/stl/bind_vector.h>
#include <nanobind/stl/map.h>
#include <nanobind/stl/pair.h>
#include <nanobind/stl/set.h>
#include <nanobind/stl/string.h>
#include <nanobind/stl/unique_ptr.h>
#include <nanobind/stl/vector.h>
#include <ostream>
#include <python/nanobind.hpp>
#include <sstream>
#include <string>
#include <vector>

namespace mqt {
// void register_qiskit(nb::module_);

enum class foo { a };

foo fooFromStr(const std::string& s) { return foo::a; }
NB_MODULE(_core, m) {

  nb::class_<qc::QuantumComputation>(
      m, "QuantumComputation",
      "Representation of quantum circuits within MQT Core")
      .def(nb::init<std::size_t>(), "nq"_a,
           "Constructs an empty QuantumComputation with the given number of "
           "qubits.")
      .def(nb::init<std::string>(), "filename"_a,
           "Read QuantumComputation from given file. Supported formats are "
           "[OpenQASM, Real, GRCS, TFC, QC]")
      // .def_rw("name", &qc::QuantumComputation::getName,
      // &qc::QuantumComputation::setName)
      .def("clone", &qc::QuantumComputation::clone,
           "Clone this QuantumComputation object.")
      .def_prop_ro("n_qubits", &qc::QuantumComputation::getNqubits)
      .def_prop_ro("n_ancillae", &qc::QuantumComputation::getNancillae)
      .def_prop_ro("n_qubits_without_ancillae",
                   &qc::QuantumComputation::getNqubitsWithoutAncillae)
      .def_prop_ro("n_cbits", &qc::QuantumComputation::getNcbits)
      .def_prop_ro("n_ops", &qc::QuantumComputation::getNops)
      .def_prop_ro("n_single_qubit_ops",
                   &qc::QuantumComputation::getNsingleQubitOps)
      .def_prop_ro("n_individual_ops",
                   &qc::QuantumComputation::getNindividualOps)
      .def_prop_ro("depth", &qc::QuantumComputation::getDepth)
      .def_prop_rw("gphase", &qc::QuantumComputation::getGlobalPhase,
                   &qc::QuantumComputation::gphase)
      .def("i", nb::overload_cast<qc::Qubit>(&qc::QuantumComputation::i))
      .def("i", nb::overload_cast<qc::Qubit, const qc::Control&>(
                    &qc::QuantumComputation::i))
      .def("i", nb::overload_cast<qc::Qubit, const qc::Controls&>(
                    &qc::QuantumComputation::i))
      .def("h", nb::overload_cast<qc::Qubit>(&qc::QuantumComputation::h))
      .def("h", nb::overload_cast<qc::Qubit, const qc::Control&>(
                    &qc::QuantumComputation::h))
      .def("h", nb::overload_cast<qc::Qubit, const qc::Controls&>(
                    &qc::QuantumComputation::h))
      .def("x", nb::overload_cast<qc::Qubit>(&qc::QuantumComputation::x))
      .def("x", nb::overload_cast<qc::Qubit, const qc::Control&>(
                    &qc::QuantumComputation::x))
      .def("x", nb::overload_cast<qc::Qubit, const qc::Controls&>(
                    &qc::QuantumComputation::x))
      .def("y", nb::overload_cast<qc::Qubit>(&qc::QuantumComputation::y))
      .def("y", nb::overload_cast<qc::Qubit, const qc::Control&>(
                    &qc::QuantumComputation::y))
      .def("y", nb::overload_cast<qc::Qubit, const qc::Controls&>(
                    &qc::QuantumComputation::y))
      .def("z", nb::overload_cast<qc::Qubit>(&qc::QuantumComputation::z))
      .def("z", nb::overload_cast<qc::Qubit, const qc::Control&>(
                    &qc::QuantumComputation::z))
      .def("z", nb::overload_cast<qc::Qubit, const qc::Controls&>(
                    &qc::QuantumComputation::z))
      .def("s", nb::overload_cast<qc::Qubit>(&qc::QuantumComputation::s))
      .def("s", nb::overload_cast<qc::Qubit, const qc::Control&>(
                    &qc::QuantumComputation::s))
      .def("s", nb::overload_cast<qc::Qubit, const qc::Controls&>(
                    &qc::QuantumComputation::s))
      .def("sdag", nb::overload_cast<qc::Qubit>(&qc::QuantumComputation::sdag))
      .def("sdag", nb::overload_cast<qc::Qubit, const qc::Control&>(
                       &qc::QuantumComputation::sdag))
      .def("sdag", nb::overload_cast<qc::Qubit, const qc::Controls&>(
                       &qc::QuantumComputation::sdag))
      .def("t", nb::overload_cast<qc::Qubit>(&qc::QuantumComputation::t))
      .def("t", nb::overload_cast<qc::Qubit, const qc::Control&>(
                    &qc::QuantumComputation::t))
      .def("t", nb::overload_cast<qc::Qubit, const qc::Controls&>(
                    &qc::QuantumComputation::t))
      .def("tdag", nb::overload_cast<qc::Qubit>(&qc::QuantumComputation::tdag))
      .def("tdag", nb::overload_cast<qc::Qubit, const qc::Control&>(
                       &qc::QuantumComputation::tdag))
      .def("tdag", nb::overload_cast<qc::Qubit, const qc::Controls&>(
                       &qc::QuantumComputation::tdag))
      .def("v", nb::overload_cast<qc::Qubit>(&qc::QuantumComputation::v))
      .def("v", nb::overload_cast<qc::Qubit, const qc::Control&>(
                    &qc::QuantumComputation::v))
      .def("v", nb::overload_cast<qc::Qubit, const qc::Controls&>(
                    &qc::QuantumComputation::v))
      .def("vdag", nb::overload_cast<qc::Qubit>(&qc::QuantumComputation::vdag))
      .def("vdag", nb::overload_cast<qc::Qubit, const qc::Control&>(
                       &qc::QuantumComputation::vdag))
      .def("vdag", nb::overload_cast<qc::Qubit, const qc::Controls&>(
                       &qc::QuantumComputation::vdag))
      .def("u3", nb::overload_cast<qc::Qubit, const qc::fp, const qc::fp,
                                   const qc::fp>(&qc::QuantumComputation::u3))
      .def("u3", nb::overload_cast<qc::Qubit, const qc::Control&, const qc::fp,
                                   const qc::fp, const qc::fp>(
                     &qc::QuantumComputation::u3))
      .def("u3", nb::overload_cast<qc::Qubit, const qc::Controls&, const qc::fp,
                                   const qc::fp, const qc::fp>(
                     &qc::QuantumComputation::u3))
      .def("u2", nb::overload_cast<qc::Qubit, const qc::fp, const qc::fp>(
                     &qc::QuantumComputation::u2))
      .def("u2", nb::overload_cast<qc::Qubit, const qc::Control&, const qc::fp,
                                   const qc::fp>(&qc::QuantumComputation::u2))
      .def("u2", nb::overload_cast<qc::Qubit, const qc::Controls&, const qc::fp,
                                   const qc::fp>(&qc::QuantumComputation::u2))
      .def("phase", nb::overload_cast<qc::Qubit, const qc::fp>(
                        &qc::QuantumComputation::phase))
      .def("phase",
           nb::overload_cast<qc::Qubit, const qc::Control&, const qc::fp>(
               &qc::QuantumComputation::phase))
      .def("phase",
           nb::overload_cast<qc::Qubit, const qc::Controls&, const qc::fp>(
               &qc::QuantumComputation::phase))
      .def("sx", nb::overload_cast<qc::Qubit>(&qc::QuantumComputation::sx))
      .def("sx", nb::overload_cast<qc::Qubit, const qc::Control&>(
                     &qc::QuantumComputation::sx))
      .def("sx", nb::overload_cast<qc::Qubit, const qc::Controls&>(
                     &qc::QuantumComputation::sx))
      .def("sxdag",
           nb::overload_cast<qc::Qubit>(&qc::QuantumComputation::sxdag))
      .def("sxdag", nb::overload_cast<qc::Qubit, const qc::Control&>(
                        &qc::QuantumComputation::sxdag))
      .def("sxdag", nb::overload_cast<qc::Qubit, const qc::Controls&>(
                        &qc::QuantumComputation::sxdag))
      .def("rx", nb::overload_cast<qc::Qubit, const qc::fp>(
                     &qc::QuantumComputation::rx))
      .def("rx", nb::overload_cast<qc::Qubit, const qc::Control&, const qc::fp>(
                     &qc::QuantumComputation::rx))
      .def("rx",
           nb::overload_cast<qc::Qubit, const qc::Controls&, const qc::fp>(
               &qc::QuantumComputation::rx))
      .def("ry", nb::overload_cast<qc::Qubit, const qc::fp>(
                     &qc::QuantumComputation::ry))
      .def("ry", nb::overload_cast<qc::Qubit, const qc::Control&, const qc::fp>(
                     &qc::QuantumComputation::ry))
      .def("ry",
           nb::overload_cast<qc::Qubit, const qc::Controls&, const qc::fp>(
               &qc::QuantumComputation::ry))
      .def("rz", nb::overload_cast<qc::Qubit, const qc::fp>(
                     &qc::QuantumComputation::rz))
      .def("rz", nb::overload_cast<qc::Qubit, const qc::Control&, const qc::fp>(
                     &qc::QuantumComputation::rz))
      .def("rz",
           nb::overload_cast<qc::Qubit, const qc::Controls&, const qc::fp>(
               &qc::QuantumComputation::rz))
      .def("swap", nb::overload_cast<qc::Qubit, qc::Qubit>(
                       &qc::QuantumComputation::swap))
      .def("swap", nb::overload_cast<qc::Qubit, qc::Qubit, const qc::Control&>(
                       &qc::QuantumComputation::swap))
      .def("swap", nb::overload_cast<qc::Qubit, qc::Qubit, const qc::Controls&>(
                       &qc::QuantumComputation::swap))
      .def("iswap", nb::overload_cast<qc::Qubit, qc::Qubit>(
                        &qc::QuantumComputation::iswap))
      .def("iswap", nb::overload_cast<qc::Qubit, qc::Qubit, const qc::Control&>(
                        &qc::QuantumComputation::iswap))
      .def("iswap",
           nb::overload_cast<qc::Qubit, qc::Qubit, const qc::Controls&>(
               &qc::QuantumComputation::iswap))
      .def("peres", nb::overload_cast<qc::Qubit, qc::Qubit>(
                        &qc::QuantumComputation::peres))
      .def("peres", nb::overload_cast<qc::Qubit, qc::Qubit, const qc::Control&>(
                        &qc::QuantumComputation::peres))
      .def("peres",
           nb::overload_cast<qc::Qubit, qc::Qubit, const qc::Controls&>(
               &qc::QuantumComputation::peres))
      .def("peresdag", nb::overload_cast<qc::Qubit, qc::Qubit>(
                           &qc::QuantumComputation::peresdag))
      .def("peresdag",
           nb::overload_cast<qc::Qubit, qc::Qubit, const qc::Control&>(
               &qc::QuantumComputation::peresdag))
      .def("peresdag",
           nb::overload_cast<qc::Qubit, qc::Qubit, const qc::Controls&>(
               &qc::QuantumComputation::peresdag))
      .def("dcx", nb::overload_cast<qc::Qubit, qc::Qubit>(
                      &qc::QuantumComputation::dcx))
      .def("dcx", nb::overload_cast<qc::Qubit, qc::Qubit, const qc::Control&>(
                      &qc::QuantumComputation::dcx))
      .def("dcx", nb::overload_cast<qc::Qubit, qc::Qubit, const qc::Controls&>(
                      &qc::QuantumComputation::dcx))
      .def("ecr", nb::overload_cast<qc::Qubit, qc::Qubit>(
                      &qc::QuantumComputation::ecr))
      .def("ecr", nb::overload_cast<qc::Qubit, qc::Qubit, const qc::Control&>(
                      &qc::QuantumComputation::ecr))
      .def("ecr", nb::overload_cast<qc::Qubit, qc::Qubit, const qc::Controls&>(
                      &qc::QuantumComputation::ecr))
      .def("rxx", nb::overload_cast<qc::Qubit, qc::Qubit, qc::fp>(
                      &qc::QuantumComputation::rxx))
      .def("rxx",
           nb::overload_cast<qc::Qubit, qc::Qubit, const qc::Control&, qc::fp>(
               &qc::QuantumComputation::rxx))
      .def("rxx",
           nb::overload_cast<qc::Qubit, qc::Qubit, const qc::Controls&, qc::fp>(
               &qc::QuantumComputation::rxx))
      .def("ryy", nb::overload_cast<qc::Qubit, qc::Qubit, qc::fp>(
                      &qc::QuantumComputation::ryy))
      .def("ryy",
           nb::overload_cast<qc::Qubit, qc::Qubit, const qc::Control&, qc::fp>(
               &qc::QuantumComputation::ryy))
      .def("ryy",
           nb::overload_cast<qc::Qubit, qc::Qubit, const qc::Controls&, qc::fp>(
               &qc::QuantumComputation::ryy))
      .def("rzz", nb::overload_cast<qc::Qubit, qc::Qubit, qc::fp>(
                      &qc::QuantumComputation::rzz))
      .def("rzz",
           nb::overload_cast<qc::Qubit, qc::Qubit, const qc::Control&, qc::fp>(
               &qc::QuantumComputation::rzz))
      .def("rzz",
           nb::overload_cast<qc::Qubit, qc::Qubit, const qc::Controls&, qc::fp>(
               &qc::QuantumComputation::rzz))
      .def("rzx", nb::overload_cast<qc::Qubit, qc::Qubit, qc::fp>(
                      &qc::QuantumComputation::rzx))
      .def("rzx",
           nb::overload_cast<qc::Qubit, qc::Qubit, const qc::Control&, qc::fp>(
               &qc::QuantumComputation::rzx))
      .def("rzx",
           nb::overload_cast<qc::Qubit, qc::Qubit, const qc::Controls&, qc::fp>(
               &qc::QuantumComputation::rzx))
      .def("xx_minus_yy",
           nb::overload_cast<qc::Qubit, qc::Qubit, qc::fp, qc::fp>(
               &qc::QuantumComputation::xx_minus_yy))
      .def("xx_minus_yy",
           nb::overload_cast<qc::Qubit, qc::Qubit, const qc::Control&, qc::fp,
                             qc::fp>(&qc::QuantumComputation::xx_minus_yy))
      .def("xx_minus_yy",
           nb::overload_cast<qc::Qubit, qc::Qubit, const qc::Controls&, qc::fp,
                             qc::fp>(&qc::QuantumComputation::xx_minus_yy))
      .def("xx_plus_yy",
           nb::overload_cast<qc::Qubit, qc::Qubit, qc::fp, qc::fp>(
               &qc::QuantumComputation::xx_plus_yy))
      .def("xx_plus_yy",
           nb::overload_cast<qc::Qubit, qc::Qubit, const qc::Control&, qc::fp,
                             qc::fp>(&qc::QuantumComputation::xx_plus_yy))
      .def("xx_plus_yy",
           nb::overload_cast<qc::Qubit, qc::Qubit, const qc::Controls&, qc::fp,
                             qc::fp>(&qc::QuantumComputation::xx_plus_yy))
      .def("measure", nb::overload_cast<qc::Qubit, std::size_t>(
                          &qc::QuantumComputation::measure))
      .def("measure",
           nb::overload_cast<qc::Qubit, const std::pair<std::string, qc::Bit>&>(
               &qc::QuantumComputation::measure))
      .def("measure", nb::overload_cast<const std::vector<qc::Qubit>&,
                                        const std::vector<qc::Bit>&>(
                          &qc::QuantumComputation::measure))
      .def("reset",
           nb::overload_cast<qc::Qubit>(&qc::QuantumComputation::reset))
      .def("reset", nb::overload_cast<const std::vector<qc::Qubit>&>(
                        &qc::QuantumComputation::reset))
      .def("barrier",
           nb::overload_cast<qc::Qubit>(&qc::QuantumComputation::barrier))
      .def("barrier", nb::overload_cast<const std::vector<qc::Qubit>&>(
                          &qc::QuantumComputation::barrier))
      .def("reset",
           nb::overload_cast<qc::Qubit>(&qc::QuantumComputation::reset))
      .def("classic_controlled",
           nb::overload_cast<const qc::OpType, const qc::Qubit,
                             const qc::ClassicalRegister&, const std::uint64_t,
                             const std::vector<qc::fp>&>(
               &qc::QuantumComputation::classicControlled))
      .def("classic_controlled",
           nb::overload_cast<const qc::OpType, const qc::Qubit,
                             const qc::Control, const qc::ClassicalRegister&,
                             const std::uint64_t, const std::vector<qc::fp>&>(
               &qc::QuantumComputation::classicControlled))
      .def("classic_controlled",
           nb::overload_cast<const qc::OpType, const qc::Qubit,
                             const qc::Controls&, const qc::ClassicalRegister&,
                             const std::uint64_t, const std::vector<qc::fp>&>(
               &qc::QuantumComputation::classicControlled))
      // .def("__str__", [](const qc::QuantumComputation& qc){std::stringstream
      // ss;qc.print(ss);return ss.str();})
      // .def("__iter__", [](const qc::QuantumComputation& qc) {
      //   return nb::make_iterator(nb::type<qc::QuantumComputation>(), "ops",
      //   qc.begin(), qc.end());
      // }, nb::keep_alive<0, 1>())
      .def("__len__", &qc::QuantumComputation::getNindividualOps)
      .def(
          "__getitem__",
          [](const qc::QuantumComputation& qc,
             std::size_t
                 idx) { return qc.at(idx).get(); }, // Beware: this gives write
                                                    // access to underlying
                                                    // Operation
          nb::rv_policy::reference)
      // .def_prop_ro("ops", [](const qc::QuantumComputation& qc, std::size_t
      // idx){return *qc.at(idx);})
      ;
  nb::class_<qc::Control>(m, "Control")
      .def_rw("type", &qc::Control::type)
      .def_rw("qubit", &qc::Control::qubit)
      .def(nb::init<qc::Qubit>())
      .def(nb::init<qc::Qubit, qc::Control::Type>());

  nb::enum_<qc::Control::Type>(m, "ControlType")
      .value("Pos", qc::Control::Type::Pos)
      .value("Neg", qc::Control::Type::Neg)
      .export_values();

  nb::class_<qc::Operation>(m, "Operation")
      // .def(nb::init<>())
      // .def_prop_rw("targets", &qc::Operation::getTargets,
      // &qc::Operation::setTargets)
      .def_prop_rw("name", &qc::Operation::getName, &qc::Operation::setName)
      .def("set_gate", &qc::Operation::setGate);
  ;
  nb::class_<qc::StandardOperation, qc::Operation>(m, "StandardOperation")
      .def(nb::init<>())
      .def(nb::init<std::size_t, qc::Qubit, qc::OpType, std::vector<qc::fp>,
                    qc::Qubit>(),
           "nq"_a, "target"_a, "op_type"_a, "params"_a = std::vector<qc::fp>{},
           "starting_qubit"_a = 0)
      .def(nb::init<std::size_t, const qc::Targets&, qc::OpType,
                    std::vector<qc::fp>, qc::Qubit>(),
           "nq"_a, "targets"_a, "op_type"_a, "params"_a = std::vector<qc::fp>{},
           "starting_qubit"_a = 0)
      .def(nb::init<std::size_t, qc::Control, qc::Qubit, qc::OpType,
                    const std::vector<qc::fp>&, qc::Qubit>(),
           "nq"_a, "control"_a, "target"_a, "op_type"_a,
           "params"_a = std::vector<qc::fp>{}, "starting_qubit"_a = 0)
      .def(nb::init<std::size_t, qc::Control, const qc::Targets&, qc::OpType,
                    const std::vector<qc::fp>&, qc::Qubit>(),
           "nq"_a, "control"_a, "targets"_a, "op_type"_a,
           "params"_a = std::vector<qc::fp>{}, "starting_qubit"_a = 0)
      .def(nb::init<std::size_t, const qc::Controls&, qc::Qubit, qc::OpType,
                    const std::vector<qc::fp>&, qc::Qubit>(),
           "nq"_a, "controls"_a, "target"_a, "op_type"_a,
           "params"_a = std::vector<qc::fp>{}, "starting_qubit"_a = 0)
      .def(nb::init<std::size_t, const qc::Controls&, const qc::Targets&,
                    qc::OpType, std::vector<qc::fp>, qc::Qubit>(),
           "nq"_a, "controls"_a, "targets"_a, "op_type"_a,
           "params"_a = std::vector<qc::fp>{}, "starting_qubit"_a = 0)
      .def(nb::init<std::size_t, const qc::Controls&, qc::Qubit, qc::Qubit>(),
           "nq"_a, "controls"_a, "target"_a, "starting_qubit"_a = 0)
      .def(nb::init<std::size_t, const qc::Controls&, qc::Qubit, qc::Qubit,
                    qc::OpType, std::vector<qc::fp>, qc::Qubit>(),
           "nq"_a, "controls"_a, "target0"_a, "target1"_a, "op_type"_a,
           "params"_a = std::vector<qc::fp>{}, "starting_qubit"_a = 0)
      .def("is_standard_operation", &qc::StandardOperation::isStandardOperation)
      .def("clone", &qc::StandardOperation::clone)
<<<<<<< HEAD
      .def("equals", nb::overload_cast<const qc::Operation&>(&qc::StandardOperation::equals, nb::const_))
      .def("equals", nb::overload_cast<const qc::Operation&, const qc::Permutation&, const qc::Permutation&>(&qc::StandardOperation::equals, nb::const_))
      .def("__str__", [](const qc::StandardOperation& qc){std::ostringstream ss; qc.dumpOpenQASM(ss, {{"q", "0"}, {"q", "1"}, {"q", "2"}}, {}); return ss.str();})
=======
      .def("equals", nb::overload_cast<const qc::Operation&>(
                         &qc::StandardOperation::equals, nb::const_))
      .def("equals",
           nb::overload_cast<const qc::Operation&, const qc::Permutation&,
                             const qc::Permutation&>(
               &qc::StandardOperation::equals, nb::const_))
      // .def("__str__", [](const qc::StandardOperation& qc) {
      //   std::ostringstream ss;
      //   qc.dumpOpenQASM(ss, {{"q", "0"}, {"q", "1"}, {"q", "2"}}, {});
      //   ss.str();
      // })
>>>>>>> a48c0dab
      ;

  nb::class_<qc::Permutation>(m, "Permutation")
      .def("apply", nb::overload_cast<const qc::Controls&>(
                        &qc::Permutation::apply, nb::const_))
      .def("apply", nb::overload_cast<const qc::Targets&>(
                        &qc::Permutation::apply, nb::const_))
      .def(nb::init_implicit<std::map<
               qc::Qubit, qc::Qubit>>()); // Allows for implicit conversion from
                                          // dict[int, int] to Permutation

  nb::enum_<qc::OpType>(m, "OpType")
      .value("none", qc::OpType::None)
      .value("gphase", qc::OpType::GPhase)
      .value("i", qc::OpType::I)
      .value("h", qc::OpType::H)
      .value("x", qc::OpType::X)
      .value("y", qc::OpType::Y)
      .value("z", qc::OpType::Z)
      .value("s", qc::OpType::S)
      .value("sdag", qc::OpType::Sdag)
      .value("t", qc::OpType::T)
      .value("tdag", qc::OpType::Tdag)
      .value("v", qc::OpType::V)
      .value("vdag", qc::OpType::Vdag)
      .value("u3", qc::OpType::U3)
      .value("u2", qc::OpType::U2)
      .value("phase", qc::OpType::Phase)
      .value("sx", qc::OpType::SX)
      .value("sxdag", qc::OpType::SXdag)
      .value("rx", qc::OpType::RX)
      .value("ry", qc::OpType::RY)
      .value("rz", qc::OpType::RZ)
      .value("swap", qc::OpType::SWAP)
      .value("iswap", qc::OpType::iSWAP)
      .value("peres", qc::OpType::Peres)
      .value("peresdag", qc::OpType::Peresdag)
      .value("dcx", qc::OpType::DCX)
      .value("ecr", qc::OpType::ECR)
      .value("rxx", qc::OpType::RXX)
      .value("ryy", qc::OpType::RYY)
      .value("rzz", qc::OpType::RZZ)
      .value("rzx", qc::OpType::RZX)
      .value("xx_minus_yy", qc::OpType::XXminusYY)
      .value("xx_plus_yy", qc::OpType::XXplusYY)
      .value("compound", qc::OpType::Compound)
      .value("measure", qc::OpType::Measure)
      .value("reset", qc::OpType::Reset)
      .value("snapshot", qc::OpType::Snapshot)
      .value("showprobabilities", qc::OpType::ShowProbabilities)
      .value("barrier", qc::OpType::Barrier)
      .value("teleportation", qc::OpType::Teleportation)
      .value("classiccontrolled", qc::OpType::ClassicControlled)
      .export_values()
      .def_static("from_string",
                  [](const std::string& s) { return qc::opTypeFromString(s); });
}

} // namespace mqt<|MERGE_RESOLUTION|>--- conflicted
+++ resolved
@@ -357,11 +357,6 @@
            "params"_a = std::vector<qc::fp>{}, "starting_qubit"_a = 0)
       .def("is_standard_operation", &qc::StandardOperation::isStandardOperation)
       .def("clone", &qc::StandardOperation::clone)
-<<<<<<< HEAD
-      .def("equals", nb::overload_cast<const qc::Operation&>(&qc::StandardOperation::equals, nb::const_))
-      .def("equals", nb::overload_cast<const qc::Operation&, const qc::Permutation&, const qc::Permutation&>(&qc::StandardOperation::equals, nb::const_))
-      .def("__str__", [](const qc::StandardOperation& qc){std::ostringstream ss; qc.dumpOpenQASM(ss, {{"q", "0"}, {"q", "1"}, {"q", "2"}}, {}); return ss.str();})
-=======
       .def("equals", nb::overload_cast<const qc::Operation&>(
                          &qc::StandardOperation::equals, nb::const_))
       .def("equals",
@@ -373,7 +368,6 @@
       //   qc.dumpOpenQASM(ss, {{"q", "0"}, {"q", "1"}, {"q", "2"}}, {});
       //   ss.str();
       // })
->>>>>>> a48c0dab
       ;
 
   nb::class_<qc::Permutation>(m, "Permutation")
