--- conflicted
+++ resolved
@@ -1,4 +1,3 @@
-<<<<<<< HEAD
 #include "Definitions.hpp"
 #include "Permutation.hpp"
 #include "QuantumComputation.hpp"
@@ -20,36 +19,26 @@
 #include <string>
 #include <vector>
 
-
 namespace mqt {
 
 namespace py = pybind11;
 using namespace pybind11::literals;
 
-  //forward declarations
-  void registerOperations(py::module& m);
-  void registerSymbolic(py::module& m);
-  void registerQuantumComputation(py::module& m);
+// forward declarations
+void registerOperations(py::module& m);
+void registerSymbolic(py::module& m);
+void registerQuantumComputation(py::module& m);
 
 PYBIND11_MODULE(_core, m) {
 
   py::module operations = m.def_submodule("operations");
   registerOperations(operations);
-  
+
   py::module symbolic = m.def_submodule("symbolic");
   registerSymbolic(symbolic);
 
   py::module quantumComputation = m.def_submodule("quantum_computation");
   registerQuantumComputation(quantumComputation);
-=======
-#include <python/pybind11.hpp>
-
-namespace mqt {
-
-PYBIND11_MODULE(_core, m) {
-  m.def(
-      "add", [](int a, int b) { return a + b; }, "a"_a, "b"_a);
->>>>>>> cb348652
 }
 
 } // namespace mqt