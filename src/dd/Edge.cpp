#include "dd/Edge.hpp"

#include "dd/Complex.hpp"
#include "dd/ComplexNumbers.hpp"
#include "dd/DDDefinitions.hpp"
#include "dd/MemoryManager.hpp"
#include "dd/Node.hpp"
#include "dd/RealNumber.hpp"

#include <algorithm>
#include <array>
#include <cassert>
#include <cmath>
#include <complex>
#include <iomanip>
#include <iostream>
#include <optional>
#include <string>
#include <unordered_set>

namespace dd {

///-----------------------------------------------------------------------------
///                      \n General purpose methods \n
///-----------------------------------------------------------------------------

template <class Node>
std::complex<fp>
Edge<Node>::getValueByPath(const std::string& decisions) const {
  if (isTerminal()) {
    return static_cast<std::complex<fp>>(w);
  }

  auto c = std::complex<fp>{1.0, 0.0};
  auto r = *this;
  if constexpr (std::is_same_v<Node, dNode>) {
    Edge<dNode>::applyDmChangesToEdge(r);
  }
  while (!r.isTerminal()) {
    c *= static_cast<std::complex<fp>>(r.w);
    const auto tmp = static_cast<std::size_t>(decisions.at(r.p->v) - '0');
    assert(tmp <= r.p->e.size());

    if constexpr (std::is_same_v<Node, dNode>) {
      auto e = r;
      Edge<dNode>::applyDmChangesToEdge(r.p->e[tmp]);
      r = r.p->e[tmp];
      Edge<dNode>::revertDmChangesToEdge(e);
    } else {
      r = r.p->e[tmp];
    }
  }
  c *= static_cast<std::complex<fp>>(r.w);
  return c;
}

template <class Node> std::size_t Edge<Node>::size() const {
  static constexpr std::size_t NODECOUNT_BUCKETS = 200000U;
  static std::unordered_set<const Node*> visited{NODECOUNT_BUCKETS};
  visited.max_load_factor(10);
  visited.clear();
  return size(visited);
}

template <class Node>
std::size_t Edge<Node>::size(std::unordered_set<const Node*>& visited) const {
  visited.emplace(p);
  std::size_t sum = 1U;
  if (!isTerminal()) {
    for (const auto& e : p->e) {
      if (visited.find(e.p) == visited.end()) {
        sum += e.size(visited);
      }
    }
  }
  return sum;
}

///-----------------------------------------------------------------------------
///                      \n Methods for vector DDs \n
///-----------------------------------------------------------------------------

template <class Node>
template <typename T, isVector<T>>
Edge<Node> Edge<Node>::normalize(Node* p,
                                 const std::array<Edge<Node>, RADIX>& e,
                                 MemoryManager<Node>& mm, ComplexNumbers& cn) {
  assert(p != nullptr && "Node pointer passed to normalize is null.");
  const auto zero = std::array{e[0].w.exactlyZero(), e[1].w.exactlyZero()};

  if (zero[0]) {
    if (zero[1]) {
      mm.returnEntry(p);
      return Edge::zero();
    }
    p->e = e;
    vEdge r{p, e[1].w};
    p->e[1].w = Complex::one();
    return r;
  }

  p->e = e;
  if (zero[1]) {
    vEdge r{p, e[0].w};
    p->e[0].w = Complex::one();
    return r;
  }

  const auto weights = std::array{static_cast<ComplexValue>(e[0].w),
                                  static_cast<ComplexValue>(e[1].w)};

  const auto mag2 = std::array{weights[0].mag2(), weights[1].mag2()};

  const auto argMax = (mag2[0] + RealNumber::eps >= mag2[1]) ? 0U : 1U;
  const auto& maxMag2 = mag2[argMax];

  const auto argMin = 1U - argMax;
  const auto& minMag2 = mag2[argMin];

  const auto norm = std::sqrt(maxMag2 + minMag2);
  const auto maxMag = std::sqrt(maxMag2);
  const auto commonFactor = norm / maxMag;

  const auto topWeight = weights[argMax] * commonFactor;
  const auto maxWeight = maxMag / norm;
  p->e[argMax].w = cn.lookup(maxWeight);
  assert(!p->e[argMax].w.exactlyZero() &&
         "Max edge weight should not be zero.");

  vEdge r = {p, cn.lookup(topWeight)};
  assert(!r.w.exactlyZero() && "Top edge weight should not be zero.");

  // In theory, the more efficient computation here would be
  //              weights[argMin] / topWeight
  // However, the lookup of the top weight can slightly change its value.
  // Therefore, we use the following computation instead, which accounts for the
  // potential difference (at the cost of a Complex->ComplexValue conversion).
  const auto minWeight = weights[argMin] / r.w;
  auto& min = p->e[argMin];
  min.w = cn.lookup(minWeight);
  if (min.w.exactlyZero()) {
    assert(p->e[argMax].w.exactlyOne() &&
           "Edge weight should be one when minWeight is zero.");
    min.p = Node::getTerminal();
  }

  return r;
}

<<<<<<< HEAD
template <class Node> bool Edge<Node>::isIdentity() const {
  if constexpr (std::is_same_v<Node, mNode> || std::is_same_v<Node, dNode>) {
    return isTerminal() && w != Complex::zero;
=======
template <class Node>
template <typename T, isVector<T>>
std::complex<fp> Edge<Node>::getValueByIndex(const std::size_t i) const {
  if (isTerminal()) {
    return static_cast<std::complex<fp>>(w);
>>>>>>> fc7d8660
  }

  auto decisions = std::string(p->v + 1U, '0');
  for (auto j = 0U; j <= p->v; ++j) {
    if ((i & (1ULL << j)) != 0U) {
      decisions[j] = '1';
    }
  }

  return getValueByPath(decisions);
}

template <class Node>
template <typename T, isVector<T>>
CVec Edge<Node>::getVector(const fp threshold) const {
  if (isTerminal()) {
    return {static_cast<std::complex<fp>>(w)};
  }

  const std::size_t dim = 2ULL << p->v;
  auto vec = CVec(dim, 0.);
  traverseVector(
      1., 0,
      [&vec](const std::size_t i, const std::complex<fp>& c) { vec.at(i) = c; },
      threshold);
  return vec;
}

template <class Node>
template <typename T, isVector<T>>
SparseCVec Edge<Node>::getSparseVector(const fp threshold) const {
  if (isTerminal()) {
    return {{0, static_cast<std::complex<fp>>(w)}};
  }

  auto vec = SparseCVec{};
  traverseVector(
      1., 0,
      [&vec](const std::size_t i, const std::complex<fp>& c) { vec[i] = c; },
      threshold);
  return vec;
}

template <class Node>
template <typename T, isVector<T>>
void Edge<Node>::printVector() const {
  constexpr auto precision = 3;
  const auto oldPrecision = std::cout.precision();
  std::cout << std::setprecision(precision);

  if (isTerminal()) {
    std::cout << "0: " << static_cast<std::complex<fp>>(w) << "\n";
    return;
  }
  const std::size_t element = 2ULL << p->v;
  for (auto i = 0ULL; i < element; i++) {
    const auto amplitude = getValueByIndex(i);
    const auto n = static_cast<std::size_t>(p->v) + 1U;
    for (auto j = n; j > 0; --j) {
      std::cout << ((i >> (j - 1)) & 1ULL);
    }
    std::cout << ": " << amplitude << "\n";
  }
  std::cout << std::setprecision(static_cast<int>(oldPrecision));
  std::cout << std::flush;
}

template <class Node>
template <typename T, isVector<T>>
void Edge<Node>::addToVector(dd::CVec& amplitudes) const {
  if (isTerminal()) {
    amplitudes[0] += static_cast<std::complex<fp>>(w);
    return;
  }

  traverseVector(1., 0,
                 [&amplitudes](const std::size_t i, const std::complex<fp>& c) {
                   amplitudes[i] += c;
                 });
}

template <class Node>
template <typename T, isVector<T>>
void Edge<Node>::traverseVector(const std::complex<fp>& amp,
                                const std::size_t i, AmplitudeFunc f,
                                const fp threshold) const {
  // calculate new accumulated amplitude
  const auto c = amp * static_cast<std::complex<fp>>(w);

  if (std::abs(c) < threshold) {
    return;
  }

  if (isTerminal()) {
    f(i, c);
    return;
  }

  // recursive case
  if (const auto& e = p->e[0]; !e.w.exactlyZero()) {
    e.traverseVector(c, i, f, threshold);
  }
  if (const auto& e = p->e[1]; !e.w.exactlyZero()) {
    e.traverseVector(c, i | (1ULL << p->v), f, threshold);
  }
}

///-----------------------------------------------------------------------------
///                      \n Methods for matrix DDs \n
///-----------------------------------------------------------------------------
template <class Node>
template <typename T, isMatrixVariant<T>>
Edge<Node> Edge<Node>::normalize(Node* p,
                                 const std::array<Edge<Node>, NEDGE>& e,
                                 MemoryManager<Node>& mm, ComplexNumbers& cn) {
  assert(p != nullptr && "Node pointer passed to normalize is null.");
  const auto zero = std::array{e[0].w.exactlyZero(), e[1].w.exactlyZero(),
                               e[2].w.exactlyZero(), e[3].w.exactlyZero()};

  if (std::all_of(zero.begin(), zero.end(), [](auto b) { return b; })) {
    mm.returnEntry(p);
    return Edge::zero();
  }

  const auto weights = std::array{
      static_cast<ComplexValue>(e[0].w), static_cast<ComplexValue>(e[1].w),
      static_cast<ComplexValue>(e[2].w), static_cast<ComplexValue>(e[3].w)};

  std::optional<std::size_t> argMax = std::nullopt;
  fp maxMag2 = 0.;
  auto maxVal = Complex::one();
  // determine max amplitude
  for (auto i = 0U; i < NEDGE; ++i) {
    if (zero[i]) {
      p->e[i] = Edge::zero();
      continue;
    }
    const auto& w = weights[i];
    if (!argMax.has_value()) {
      argMax = i;
      maxMag2 = w.mag2();
      maxVal = e[i].w;
    } else {
      if (const auto mag2 = w.mag2(); mag2 - maxMag2 > RealNumber::eps) {
        argMax = i;
        maxMag2 = mag2;
        maxVal = e[i].w;
      }
    }
  }
  assert(argMax.has_value() && "argMax should have been set by now");

  const auto argMaxValue = *argMax;
  const auto argMaxWeight = weights[argMaxValue];
  for (auto i = 0U; i < NEDGE; ++i) {
    if (zero[i]) {
      continue;
    }
    if (i == argMaxValue) {
      p->e[i] = {e[i].p, Complex::one()};
      continue;
    }
    p->e[i] = {e[i].p, cn.lookup(weights[i] / argMaxWeight)};
    if (p->e[i].w.exactlyZero()) {
      p->e[i].p = Node::getTerminal();
    }
  }
  return Edge<Node>{p, maxVal};
}

template <class Node>
template <typename T, isMatrixVariant<T>>
std::complex<fp> Edge<Node>::getValueByIndex(const std::size_t i,
                                             const std::size_t j) const {
  if (isTerminal()) {
    return static_cast<std::complex<fp>>(w);
  }

  auto decisions = std::string(p->v + 1U, '0');
  for (auto k = 0U; k <= p->v; ++k) {
    if ((i & (1ULL << k)) != 0U) {
      decisions[k] = '2';
    }
  }
  for (auto k = 0U; k <= p->v; ++k) {
    if ((j & (1ULL << k)) != 0U) {
      if (decisions[k] == '2') {
        decisions[k] = '3';
      } else {
        decisions[k] = '1';
      }
    }
  }

  return getValueByPath(decisions);
}

template <class Node>
template <typename T, isMatrixVariant<T>>
CMat Edge<Node>::getMatrix(const fp threshold) const {
  if (isTerminal()) {
    return CMat{1, {static_cast<std::complex<fp>>(w)}};
  }

  auto r = *this;
  if constexpr (std::is_same_v<Node, dNode>) {
    Edge<dNode>::applyDmChangesToEdge(r);
  }

  const std::size_t dim = 2ULL << r.p->v;
  auto mat = CMat(dim, CVec(dim, 0.0));

  r.traverseMatrix(
      1, 0ULL, 0ULL,
      [&mat](const std::size_t i, const std::size_t j,
             const std::complex<fp>& c) { mat.at(i).at(j) = c; },
      threshold);

  if constexpr (std::is_same_v<Node, dNode>) {
    Edge<dNode>::revertDmChangesToEdge(r);
  }
  return mat;
}

template <class Node>
template <typename T, isMatrixVariant<T>>
SparseCMat Edge<Node>::getSparseMatrix(const fp threshold) const {
  if (isTerminal()) {
    return {{{0U, 0U}, static_cast<std::complex<fp>>(w)}};
  }

  auto r = *this;
  if constexpr (std::is_same_v<Node, dNode>) {
    Edge<dNode>::applyDmChangesToEdge(r);
  }

  auto mat = SparseCMat{};
  r.traverseMatrix(
      1, 0ULL, 0ULL,
      [&mat](const std::size_t i, const std::size_t j,
             const std::complex<fp>& c) {
        mat[{i, j}] = c;
      },
      threshold);

  if constexpr (std::is_same_v<Node, dNode>) {
    Edge<dNode>::revertDmChangesToEdge(r);
  }

  return mat;
}

template <class Node>
template <typename T, isMatrixVariant<T>>
void Edge<Node>::printMatrix() const {
  constexpr auto precision = 3;
  const auto oldPrecision = std::cout.precision();
  std::cout << std::setprecision(precision);

  if (isTerminal()) {
    std::cout << static_cast<std::complex<fp>>(w) << "\n";
    return;
  }

  auto r = *this;
  if constexpr (std::is_same_v<Node, dNode>) {
    Edge<dNode>::alignDensityEdge(r);
  }

  const std::size_t element = 2ULL << r.p->v;
  for (auto i = 0ULL; i < element; ++i) {
    for (auto j = 0ULL; j < element; ++j) {
      const auto amplitude = getValueByIndex(i, j);
      std::cout << amplitude << " ";
    }
    std::cout << "\n";
  }
  std::cout << std::setprecision(static_cast<int>(oldPrecision));
  std::cout << std::flush;
}

template <class Node>
template <typename T, isMatrixVariant<T>>
void Edge<Node>::traverseMatrix(const std::complex<fp>& amp,
                                const std::size_t i, const std::size_t j,
                                MatrixEntryFunc f, const fp threshold) const {
  // calculate new accumulated amplitude
  const auto c = amp * static_cast<std::complex<fp>>(w);

  if (std::abs(c) < threshold) {
    return;
  }

  if (isTerminal()) {
    f(i, j, c);
    return;
  }

  const std::size_t x = i | (1ULL << p->v);
  const std::size_t y = j | (1ULL << p->v);
  const auto coords = {std::pair{i, j}, {i, y}, {x, j}, {x, y}};
  std::size_t k = 0U;
  for (const auto& [a, b] : coords) {
    if (auto& e = p->e[k++]; !e.w.exactlyZero()) {
      if constexpr (std::is_same_v<Node, dNode>) {
        Edge<dNode>::applyDmChangesToEdge(e);
      }
      e.traverseMatrix(c, a, b, f, threshold);
      if constexpr (std::is_same_v<Node, dNode>) {
        Edge<dNode>::revertDmChangesToEdge(e);
      }
    }
  }
}

///-----------------------------------------------------------------------------
///                   \n Methods for density matrix DDs \n
///-----------------------------------------------------------------------------

template <class Node>
template <typename T, isDensityMatrix<T>>
SparsePVec Edge<Node>::getSparseProbabilityVector(const fp threshold) const {
  if (isTerminal()) {
    return {{0, static_cast<std::complex<fp>>(w).real()}};
  }

  auto e = *this;
  Edge<dNode>::alignDensityEdge(e);

  auto probabilities = SparsePVec{};
  e.traverseDiagonal(
      1, 0,
      [&probabilities](const std::size_t i, const fp& prob) {
        probabilities[i] = prob;
      },
      threshold);
  return probabilities;
}

template <class Node>
template <typename T, isDensityMatrix<T>>
SparsePVecStrKeys
Edge<Node>::getSparseProbabilityVectorStrKeys(const fp threshold) const {
  if (isTerminal()) {
    return {{"0", static_cast<std::complex<fp>>(w).real()}};
  }

  auto e = *this;
  Edge<dNode>::alignDensityEdge(e);
  const auto nqubits = static_cast<std::size_t>(e.p->v) + 1U;

  auto probabilities = SparsePVecStrKeys{};
  e.traverseDiagonal(
      1, 0,
      [&probabilities, &nqubits](const std::size_t i, const fp& prob) {
        probabilities[intToBinaryString(i, nqubits)] = prob;
      },
      threshold);
  return probabilities;
}

template <class Node>
template <typename T, isDensityMatrix<T>>
void Edge<Node>::traverseDiagonal(const fp& prob, const std::size_t i,
                                  ProbabilityFunc f,
                                  const dd::fp threshold) const {
  // calculate new accumulated probability
  const auto c = static_cast<std::complex<fp>>(w);
  assert(std::abs(c.imag()) < RealNumber::eps &&
         "Density matrix diagonal must be real-valued.");
  const auto val = prob * c.real();

  if (val < threshold) {
    return;
  }

  if (isTerminal()) {
    f(i, val);
    return;
  }

  // recursive case
  if (auto& e = p->e[0]; !e.w.exactlyZero()) {
    e.traverseDiagonal(val, i, f, threshold);
  }
  if (auto& e = p->e[3]; !e.w.exactlyZero()) {
    e.traverseDiagonal(val, i | (1ULL << p->v), f, threshold);
  }
}

///-----------------------------------------------------------------------------
///                      \n Explicit instantiations \n
///-----------------------------------------------------------------------------

template struct Edge<vNode>;
template struct Edge<mNode>;
template struct Edge<dNode>;

template Edge<vNode> Edge<vNode>::normalize<vNode, true>(
    vNode* p, const std::array<Edge<vNode>, RADIX>& e, MemoryManager<vNode>& mm,
    ComplexNumbers& cn);
template std::complex<fp>
Edge<vNode>::getValueByIndex<vNode, true>(const std::size_t i) const;
template CVec Edge<vNode>::getVector<vNode, true>(const fp threshold) const;
template SparseCVec
Edge<vNode>::getSparseVector<vNode, true>(const fp threshold) const;
template void Edge<vNode>::printVector<vNode, true>() const;
template void Edge<vNode>::addToVector<vNode, true>(CVec& amplitudes) const;
template void
Edge<vNode>::traverseVector<vNode, true>(const std::complex<fp>& amp,
                                         const std::size_t i, AmplitudeFunc f,
                                         const fp threshold) const;

template Edge<mNode> Edge<mNode>::normalize<mNode, true>(
    mNode* p, const std::array<Edge<mNode>, NEDGE>& e, MemoryManager<mNode>& mm,
    ComplexNumbers& cn);
template std::complex<fp>
Edge<mNode>::getValueByIndex<mNode, true>(const std::size_t i,
                                          const std::size_t j) const;
template CMat Edge<mNode>::getMatrix<mNode, true>(const fp threshold) const;
template SparseCMat
Edge<mNode>::getSparseMatrix<mNode, true>(const fp threshold) const;
template void Edge<mNode>::printMatrix<mNode, true>() const;
template void Edge<mNode>::traverseMatrix<mNode, true>(
    const std::complex<fp>& amp, const std::size_t i, const std::size_t j,
    MatrixEntryFunc f, const fp threshold) const;

template Edge<dNode> Edge<dNode>::normalize<dNode, true>(
    dNode* p, const std::array<Edge<dNode>, NEDGE>& e, MemoryManager<dNode>& mm,
    ComplexNumbers& cn);
template CMat Edge<dNode>::getMatrix<dNode, true>(const fp threshold) const;
template SparseCMat
Edge<dNode>::getSparseMatrix<dNode, true>(const fp threshold) const;
template void Edge<dNode>::printMatrix<dNode, true>() const;
template SparsePVec
Edge<dNode>::getSparseProbabilityVector(const fp threshold) const;
template SparsePVecStrKeys
Edge<dNode>::getSparseProbabilityVectorStrKeys(const fp threshold) const;
template std::complex<fp>
Edge<dNode>::getValueByIndex<dNode, true>(const std::size_t i,
                                          const std::size_t j) const;
template void Edge<dNode>::traverseMatrix<dNode, true>(
    const std::complex<fp>& amp, const std::size_t i, const std::size_t j,
    MatrixEntryFunc f, const fp threshold) const;
template void Edge<dNode>::traverseDiagonal(const fp& prob, const std::size_t i,
                                            ProbabilityFunc f,
                                            const dd::fp threshold) const;

} // namespace dd

///-----------------------------------------------------------------------------
///                         \n Hash related code \n
///-----------------------------------------------------------------------------

namespace std {
template <class Node>
std::size_t
hash<dd::Edge<Node>>::operator()(const dd::Edge<Node>& e) const noexcept {
  const auto h1 = qc::murmur64(reinterpret_cast<std::size_t>(e.p));
  const auto h2 = std::hash<dd::Complex>{}(e.w);
  auto h3 = qc::combineHash(h1, h2);
  if constexpr (std::is_same_v<Node, dd::dNode>) {
    if (e.isTerminal()) {
      return h3;
    }
    assert((dd::dNode::isDensityMatrixTempFlagSet(e.p)) == false);
    const auto h4 = dd::dNode::getDensityMatrixTempFlags(e.p->flags);
    h3 = qc::combineHash(h3, h4);
  }
  return h3;
}

template struct hash<dd::Edge<dd::vNode>>;
template struct hash<dd::Edge<dd::mNode>>;
template struct hash<dd::Edge<dd::dNode>>;
} // namespace std<|MERGE_RESOLUTION|>--- conflicted
+++ resolved
@@ -23,6 +23,13 @@
 ///-----------------------------------------------------------------------------
 ///                      \n General purpose methods \n
 ///-----------------------------------------------------------------------------
+
+//template <class Node> bool Edge<Node>::isIdentity() const {
+//  if constexpr (std::is_same_v<Node, mNode> || std::is_same_v<Node, dNode>) {
+//    return isTerminal() && w != Complex::zero();
+//  }
+//  return false;
+//}
 
 template <class Node>
 std::complex<fp>
@@ -147,17 +154,11 @@
   return r;
 }
 
-<<<<<<< HEAD
-template <class Node> bool Edge<Node>::isIdentity() const {
-  if constexpr (std::is_same_v<Node, mNode> || std::is_same_v<Node, dNode>) {
-    return isTerminal() && w != Complex::zero;
-=======
 template <class Node>
 template <typename T, isVector<T>>
 std::complex<fp> Edge<Node>::getValueByIndex(const std::size_t i) const {
   if (isTerminal()) {
     return static_cast<std::complex<fp>>(w);
->>>>>>> fc7d8660
   }
 
   auto decisions = std::string(p->v + 1U, '0');
