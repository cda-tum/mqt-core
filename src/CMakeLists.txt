<<<<<<< HEAD
# main project library
add_library(${PROJECT_NAME}
        parsers/qasm_parser/Scanner.cpp
        parsers/qasm_parser/Parser.cpp

        ${CMAKE_CURRENT_SOURCE_DIR}/operations/Operation.cpp
        ${CMAKE_CURRENT_SOURCE_DIR}/operations/StandardOperation.cpp
        ${CMAKE_CURRENT_SOURCE_DIR}/operations/NonUnitaryOperation.cpp
        ${CMAKE_CURRENT_SOURCE_DIR}/operations/SymbolicOperation.cpp

        ${CMAKE_CURRENT_SOURCE_DIR}/QuantumComputation.cpp
        ${CMAKE_CURRENT_SOURCE_DIR}/CircuitOptimizer.cpp

        ${CMAKE_CURRENT_SOURCE_DIR}/zx/FunctionalityConstruction.cpp

        ${CMAKE_CURRENT_SOURCE_DIR}/algorithms/QFT.cpp
        ${CMAKE_CURRENT_SOURCE_DIR}/algorithms/Grover.cpp
        ${CMAKE_CURRENT_SOURCE_DIR}/algorithms/BernsteinVazirani.cpp
        ${CMAKE_CURRENT_SOURCE_DIR}/algorithms/GoogleRandomCircuitSampling.cpp
        ${CMAKE_CURRENT_SOURCE_DIR}/algorithms/Entanglement.cpp
        ${CMAKE_CURRENT_SOURCE_DIR}/algorithms/RandomCliffordCircuit.cpp
        ${CMAKE_CURRENT_SOURCE_DIR}/algorithms/QPE.cpp

        ${CMAKE_CURRENT_SOURCE_DIR}/parsers/RealParser.cpp
        ${CMAKE_CURRENT_SOURCE_DIR}/parsers/GRCSParser.cpp
        ${CMAKE_CURRENT_SOURCE_DIR}/parsers/QASMParser.cpp
        ${CMAKE_CURRENT_SOURCE_DIR}/parsers/TFCParser.cpp
        ${CMAKE_CURRENT_SOURCE_DIR}/parsers/QCParser.cpp

        ${CMAKE_CURRENT_SOURCE_DIR}/ecc/Ecc.cpp
        ${CMAKE_CURRENT_SOURCE_DIR}/ecc/Q3Shor.cpp
        ${CMAKE_CURRENT_SOURCE_DIR}/ecc/Q5Laflamme.cpp
        ${CMAKE_CURRENT_SOURCE_DIR}/ecc/Q7Steane.cpp
        ${CMAKE_CURRENT_SOURCE_DIR}/ecc/Q9Shor.cpp
        ${CMAKE_CURRENT_SOURCE_DIR}/ecc/Q9Surface.cpp
        ${CMAKE_CURRENT_SOURCE_DIR}/ecc/Q18Surface.cpp

        ${${PROJECT_NAME}_SOURCE_DIR}/include/parsers/qasm_parser/Token.hpp
        ${${PROJECT_NAME}_SOURCE_DIR}/include/parsers/qasm_parser/Scanner.hpp
        ${${PROJECT_NAME}_SOURCE_DIR}/include/parsers/qasm_parser/Parser.hpp

        ${${PROJECT_NAME}_SOURCE_DIR}/include/operations/Operation.hpp
        ${${PROJECT_NAME}_SOURCE_DIR}/include/operations/StandardOperation.hpp
        ${${PROJECT_NAME}_SOURCE_DIR}/include/operations/NonUnitaryOperation.hpp
        ${${PROJECT_NAME}_SOURCE_DIR}/include/operations/CompoundOperation.hpp
        ${${PROJECT_NAME}_SOURCE_DIR}/include/operations/ClassicControlledOperation.hpp
        ${${PROJECT_NAME}_SOURCE_DIR}/include/operations/SymbolicOperation.hpp

        ${${PROJECT_NAME}_SOURCE_DIR}/include/QuantumComputation.hpp
        ${${PROJECT_NAME}_SOURCE_DIR}/include/CircuitOptimizer.hpp
        ${${PROJECT_NAME}_SOURCE_DIR}/include/Definitions.hpp

        ${${PROJECT_NAME}_SOURCE_DIR}/include/dd/Operations.hpp
        ${${PROJECT_NAME}_SOURCE_DIR}/include/dd/FunctionalityConstruction.hpp
        ${${PROJECT_NAME}_SOURCE_DIR}/include/dd/Simulation.hpp
        ${${PROJECT_NAME}_SOURCE_DIR}/include/dd/NoiseFunctionality.hpp

        ${${PROJECT_NAME}_SOURCE_DIR}/include/zx/FunctionalityConstruction.hpp

        ${${PROJECT_NAME}_SOURCE_DIR}/include/algorithms/QFT.hpp
        ${${PROJECT_NAME}_SOURCE_DIR}/include/algorithms/Grover.hpp
        ${${PROJECT_NAME}_SOURCE_DIR}/include/algorithms/BernsteinVazirani.hpp
        ${${PROJECT_NAME}_SOURCE_DIR}/include/algorithms/GoogleRandomCircuitSampling.hpp
        ${${PROJECT_NAME}_SOURCE_DIR}/include/algorithms/Entanglement.hpp
        ${${PROJECT_NAME}_SOURCE_DIR}/include/algorithms/RandomCliffordCircuit.hpp
        ${${PROJECT_NAME}_SOURCE_DIR}/include/algorithms/QPE.hpp

        ${${PROJECT_NAME}_SOURCE_DIR}/include/ecc/Ecc.hpp
        ${${PROJECT_NAME}_SOURCE_DIR}/include/ecc/Id.hpp
        ${${PROJECT_NAME}_SOURCE_DIR}/include/ecc/Q3Shor.hpp
        ${${PROJECT_NAME}_SOURCE_DIR}/include/ecc/Q5Laflamme.hpp
        ${${PROJECT_NAME}_SOURCE_DIR}/include/ecc/Q7Steane.hpp
        ${${PROJECT_NAME}_SOURCE_DIR}/include/ecc/Q9Shor.hpp
        ${${PROJECT_NAME}_SOURCE_DIR}/include/ecc/Q9Surface.hpp
        ${${PROJECT_NAME}_SOURCE_DIR}/include/ecc/Q18Surface.hpp)
=======
# add MQT::DDPackage library
add_subdirectory("${PROJECT_SOURCE_DIR}/extern/dd_package" "extern/dd_package")

# add MQT::zx library
add_subdirectory("${PROJECT_SOURCE_DIR}/extern/zx" "extern/zx")

# add nlohmann::json library
set(JSON_BuildTests # cmake-lint: disable=C0103
    OFF
    CACHE INTERNAL "")
set(JSON_MultipleHeaders # cmake-lint: disable=C0103
    OFF
    CACHE INTERNAL "")
add_subdirectory("${PROJECT_SOURCE_DIR}/extern/json" "extern/json" EXCLUDE_FROM_ALL)

# main project library
add_library(
  ${PROJECT_NAME}
  ${${PROJECT_NAME}_SOURCE_DIR}/include/algorithms/BernsteinVazirani.hpp
  ${${PROJECT_NAME}_SOURCE_DIR}/include/algorithms/Entanglement.hpp
  ${${PROJECT_NAME}_SOURCE_DIR}/include/algorithms/GoogleRandomCircuitSampling.hpp
  ${${PROJECT_NAME}_SOURCE_DIR}/include/algorithms/Grover.hpp
  ${${PROJECT_NAME}_SOURCE_DIR}/include/algorithms/QFT.hpp
  ${${PROJECT_NAME}_SOURCE_DIR}/include/algorithms/QPE.hpp
  ${${PROJECT_NAME}_SOURCE_DIR}/include/algorithms/RandomCliffordCircuit.hpp
  ${${PROJECT_NAME}_SOURCE_DIR}/include/CircuitOptimizer.hpp
  ${${PROJECT_NAME}_SOURCE_DIR}/include/Definitions.hpp
  ${${PROJECT_NAME}_SOURCE_DIR}/include/operations/ClassicControlledOperation.hpp
  ${${PROJECT_NAME}_SOURCE_DIR}/include/operations/CompoundOperation.hpp
  ${${PROJECT_NAME}_SOURCE_DIR}/include/operations/Control.hpp
  ${${PROJECT_NAME}_SOURCE_DIR}/include/operations/NonUnitaryOperation.hpp
  ${${PROJECT_NAME}_SOURCE_DIR}/include/operations/Operation.hpp
  ${${PROJECT_NAME}_SOURCE_DIR}/include/operations/StandardOperation.hpp
  ${${PROJECT_NAME}_SOURCE_DIR}/include/operations/SymbolicOperation.hpp
  ${${PROJECT_NAME}_SOURCE_DIR}/include/parsers/qasm_parser/Parser.hpp
  ${${PROJECT_NAME}_SOURCE_DIR}/include/parsers/qasm_parser/Scanner.hpp
  ${${PROJECT_NAME}_SOURCE_DIR}/include/parsers/qasm_parser/Token.hpp
  ${${PROJECT_NAME}_SOURCE_DIR}/include/Permutation.hpp
  ${${PROJECT_NAME}_SOURCE_DIR}/include/QuantumComputation.hpp
  ${CMAKE_CURRENT_SOURCE_DIR}/algorithms/BernsteinVazirani.cpp
  ${CMAKE_CURRENT_SOURCE_DIR}/algorithms/Entanglement.cpp
  ${CMAKE_CURRENT_SOURCE_DIR}/algorithms/GoogleRandomCircuitSampling.cpp
  ${CMAKE_CURRENT_SOURCE_DIR}/algorithms/Grover.cpp
  ${CMAKE_CURRENT_SOURCE_DIR}/algorithms/QFT.cpp
  ${CMAKE_CURRENT_SOURCE_DIR}/algorithms/QPE.cpp
  ${CMAKE_CURRENT_SOURCE_DIR}/algorithms/RandomCliffordCircuit.cpp
  ${CMAKE_CURRENT_SOURCE_DIR}/CircuitOptimizer.cpp
  ${CMAKE_CURRENT_SOURCE_DIR}/operations/NonUnitaryOperation.cpp
  ${CMAKE_CURRENT_SOURCE_DIR}/operations/Operation.cpp
  ${CMAKE_CURRENT_SOURCE_DIR}/operations/StandardOperation.cpp
  ${CMAKE_CURRENT_SOURCE_DIR}/operations/SymbolicOperation.cpp
  ${CMAKE_CURRENT_SOURCE_DIR}/parsers/GRCSParser.cpp
  ${CMAKE_CURRENT_SOURCE_DIR}/parsers/QASMParser.cpp
  ${CMAKE_CURRENT_SOURCE_DIR}/parsers/QCParser.cpp
  ${CMAKE_CURRENT_SOURCE_DIR}/parsers/RealParser.cpp
  ${CMAKE_CURRENT_SOURCE_DIR}/parsers/TFCParser.cpp
  ${CMAKE_CURRENT_SOURCE_DIR}/parsers/qasm_parser/Parser.cpp
  ${CMAKE_CURRENT_SOURCE_DIR}/parsers/qasm_parser/Scanner.cpp
  ${CMAKE_CURRENT_SOURCE_DIR}/QuantumComputation.cpp)
>>>>>>> a5bd4f78

# set include directories
target_include_directories(${PROJECT_NAME}
                           PUBLIC $<BUILD_INTERFACE:${${PROJECT_NAME}_SOURCE_DIR}/include>)

# set required C++ standard and disable compiler specific extensions
target_compile_features(${PROJECT_NAME} PUBLIC cxx_std_17)
set_target_properties(${PROJECT_NAME} PROPERTIES CMAKE_CXX_STANDARD_REQUIRED ON CXX_EXTENSIONS OFF)

target_link_libraries(${PROJECT_NAME} PUBLIC nlohmann_json)

# Temporary: The ZX package is not yet clearly separated and some of its definitions are used
# throughout the library. Therefore, the ZX package always needs to be linked into the main QFR
# library.
target_link_libraries(${PROJECT_NAME} PUBLIC MQT::zx)

# enable interprocedural optimization if it is supported
enable_lto(${PROJECT_NAME})

# set compiler flags depending on compiler
<<<<<<< HEAD
if (MSVC)
    target_compile_options(${PROJECT_NAME} PUBLIC /utf-8)
else ()
    target_compile_options(${PROJECT_NAME} PUBLIC -Wall -Wextra $<$<CONFIG:DEBUG>:-Og>)
    if (BINDINGS AND NOT WIN32)
        # adjust visibility settings for building Python bindings
        target_compile_options(${PROJECT_NAME} PUBLIC -fvisibility=hidden)
        target_compile_options(nlohmann_json INTERFACE -fvisibility=hidden)
    endif ()
    if (NOT DEPLOY)
        # only include machine-specific optimizations when building for the host machine
        target_compile_options(${PROJECT_NAME} PUBLIC -mtune=native)
        include(CheckCXXCompilerFlag)
        check_cxx_compiler_flag(-march=native HAS_MARCH_NATIVE)
        if (HAS_MARCH_NATIVE)
            target_compile_options(${PROJECT_NAME} PUBLIC -march=native)
        endif ()
    endif ()
endif ()

if (GENERATE_POSITION_INDEPENDENT_CODE OR BINDINGS)
    include(CheckPIESupported)
    check_pie_supported()
    set_target_properties(${PROJECT_NAME} PROPERTIES POSITION_INDEPENDENT_CODE TRUE)
endif ()

# add coverage compiler and linker flag to the library and all targets that link against it, if COVERAGE is set
if (COVERAGE)
    target_compile_options(${PROJECT_NAME} PUBLIC --coverage)
    target_link_libraries(${PROJECT_NAME} PUBLIC --coverage)
endif ()
=======
if(MSVC)
  target_compile_options(${PROJECT_NAME} PUBLIC /utf-8)
else()
  target_compile_options(${PROJECT_NAME} PUBLIC -Wall -Wextra $<$<CONFIG:DEBUG>:-Og>)
  if(BINDINGS AND NOT WIN32)
    # adjust visibility settings for building Python bindings
    target_compile_options(${PROJECT_NAME} PUBLIC -fvisibility=hidden)
    target_compile_options(nlohmann_json INTERFACE -fvisibility=hidden)
  endif()
  if(NOT DEPLOY)
    # only include machine-specific optimizations when building for the host machine
    target_compile_options(${PROJECT_NAME} PUBLIC -mtune=native)
    include(CheckCXXCompilerFlag)
    check_cxx_compiler_flag(-march=native HAS_MARCH_NATIVE)
    if(HAS_MARCH_NATIVE)
      target_compile_options(${PROJECT_NAME} PUBLIC -march=native)
    endif()
  endif()
endif()

if(GENERATE_POSITION_INDEPENDENT_CODE OR BINDINGS)
  include(CheckPIESupported)
  check_pie_supported()
  set_target_properties(${PROJECT_NAME} PROPERTIES POSITION_INDEPENDENT_CODE TRUE)
endif()

# add coverage compiler and linker flag to the library and all targets that link against it, if
# COVERAGE is set
if(COVERAGE)
  target_compile_options(${PROJECT_NAME} PUBLIC --coverage)
  target_link_libraries(${PROJECT_NAME} PUBLIC --coverage)
endif()
>>>>>>> a5bd4f78

# add MQT alias
add_library(MQT::${PROJECT_NAME} ALIAS ${PROJECT_NAME})

# add DD Package library
add_library(
  ${PROJECT_NAME}_dd INTERFACE ${PROJECT_SOURCE_DIR}/include/dd/FunctionalityConstruction.hpp
  ${PROJECT_SOURCE_DIR}/include/dd/NoiseFunctionality.hpp
  ${PROJECT_SOURCE_DIR}/include/dd/Operations.hpp ${PROJECT_SOURCE_DIR}/include/dd/Simulation.hpp)
target_link_libraries(${PROJECT_NAME}_dd INTERFACE MQT::DDPackage MQT::${PROJECT_NAME})
target_include_directories(${PROJECT_NAME}_dd
                           INTERFACE $<BUILD_INTERFACE:${${PROJECT_NAME}_SOURCE_DIR}/include/dd>)
add_library(MQT::${PROJECT_NAME}_dd ALIAS ${PROJECT_NAME}_dd)

# add ZX package library
add_library(${PROJECT_NAME}_zx ${PROJECT_SOURCE_DIR}/include/zx/FunctionalityConstruction.hpp
                               ${CMAKE_CURRENT_SOURCE_DIR}/zx/FunctionalityConstruction.cpp)
target_link_libraries(${PROJECT_NAME}_zx PUBLIC MQT::zx MQT::${PROJECT_NAME})
target_include_directories(${PROJECT_NAME}_zx
                           PUBLIC $<BUILD_INTERFACE:${${PROJECT_NAME}_SOURCE_DIR}/include/zx>)
add_library(MQT::${PROJECT_NAME}_zx ALIAS ${PROJECT_NAME}_zx)<|MERGE_RESOLUTION|>--- conflicted
+++ resolved
@@ -1,80 +1,3 @@
-<<<<<<< HEAD
-# main project library
-add_library(${PROJECT_NAME}
-        parsers/qasm_parser/Scanner.cpp
-        parsers/qasm_parser/Parser.cpp
-
-        ${CMAKE_CURRENT_SOURCE_DIR}/operations/Operation.cpp
-        ${CMAKE_CURRENT_SOURCE_DIR}/operations/StandardOperation.cpp
-        ${CMAKE_CURRENT_SOURCE_DIR}/operations/NonUnitaryOperation.cpp
-        ${CMAKE_CURRENT_SOURCE_DIR}/operations/SymbolicOperation.cpp
-
-        ${CMAKE_CURRENT_SOURCE_DIR}/QuantumComputation.cpp
-        ${CMAKE_CURRENT_SOURCE_DIR}/CircuitOptimizer.cpp
-
-        ${CMAKE_CURRENT_SOURCE_DIR}/zx/FunctionalityConstruction.cpp
-
-        ${CMAKE_CURRENT_SOURCE_DIR}/algorithms/QFT.cpp
-        ${CMAKE_CURRENT_SOURCE_DIR}/algorithms/Grover.cpp
-        ${CMAKE_CURRENT_SOURCE_DIR}/algorithms/BernsteinVazirani.cpp
-        ${CMAKE_CURRENT_SOURCE_DIR}/algorithms/GoogleRandomCircuitSampling.cpp
-        ${CMAKE_CURRENT_SOURCE_DIR}/algorithms/Entanglement.cpp
-        ${CMAKE_CURRENT_SOURCE_DIR}/algorithms/RandomCliffordCircuit.cpp
-        ${CMAKE_CURRENT_SOURCE_DIR}/algorithms/QPE.cpp
-
-        ${CMAKE_CURRENT_SOURCE_DIR}/parsers/RealParser.cpp
-        ${CMAKE_CURRENT_SOURCE_DIR}/parsers/GRCSParser.cpp
-        ${CMAKE_CURRENT_SOURCE_DIR}/parsers/QASMParser.cpp
-        ${CMAKE_CURRENT_SOURCE_DIR}/parsers/TFCParser.cpp
-        ${CMAKE_CURRENT_SOURCE_DIR}/parsers/QCParser.cpp
-
-        ${CMAKE_CURRENT_SOURCE_DIR}/ecc/Ecc.cpp
-        ${CMAKE_CURRENT_SOURCE_DIR}/ecc/Q3Shor.cpp
-        ${CMAKE_CURRENT_SOURCE_DIR}/ecc/Q5Laflamme.cpp
-        ${CMAKE_CURRENT_SOURCE_DIR}/ecc/Q7Steane.cpp
-        ${CMAKE_CURRENT_SOURCE_DIR}/ecc/Q9Shor.cpp
-        ${CMAKE_CURRENT_SOURCE_DIR}/ecc/Q9Surface.cpp
-        ${CMAKE_CURRENT_SOURCE_DIR}/ecc/Q18Surface.cpp
-
-        ${${PROJECT_NAME}_SOURCE_DIR}/include/parsers/qasm_parser/Token.hpp
-        ${${PROJECT_NAME}_SOURCE_DIR}/include/parsers/qasm_parser/Scanner.hpp
-        ${${PROJECT_NAME}_SOURCE_DIR}/include/parsers/qasm_parser/Parser.hpp
-
-        ${${PROJECT_NAME}_SOURCE_DIR}/include/operations/Operation.hpp
-        ${${PROJECT_NAME}_SOURCE_DIR}/include/operations/StandardOperation.hpp
-        ${${PROJECT_NAME}_SOURCE_DIR}/include/operations/NonUnitaryOperation.hpp
-        ${${PROJECT_NAME}_SOURCE_DIR}/include/operations/CompoundOperation.hpp
-        ${${PROJECT_NAME}_SOURCE_DIR}/include/operations/ClassicControlledOperation.hpp
-        ${${PROJECT_NAME}_SOURCE_DIR}/include/operations/SymbolicOperation.hpp
-
-        ${${PROJECT_NAME}_SOURCE_DIR}/include/QuantumComputation.hpp
-        ${${PROJECT_NAME}_SOURCE_DIR}/include/CircuitOptimizer.hpp
-        ${${PROJECT_NAME}_SOURCE_DIR}/include/Definitions.hpp
-
-        ${${PROJECT_NAME}_SOURCE_DIR}/include/dd/Operations.hpp
-        ${${PROJECT_NAME}_SOURCE_DIR}/include/dd/FunctionalityConstruction.hpp
-        ${${PROJECT_NAME}_SOURCE_DIR}/include/dd/Simulation.hpp
-        ${${PROJECT_NAME}_SOURCE_DIR}/include/dd/NoiseFunctionality.hpp
-
-        ${${PROJECT_NAME}_SOURCE_DIR}/include/zx/FunctionalityConstruction.hpp
-
-        ${${PROJECT_NAME}_SOURCE_DIR}/include/algorithms/QFT.hpp
-        ${${PROJECT_NAME}_SOURCE_DIR}/include/algorithms/Grover.hpp
-        ${${PROJECT_NAME}_SOURCE_DIR}/include/algorithms/BernsteinVazirani.hpp
-        ${${PROJECT_NAME}_SOURCE_DIR}/include/algorithms/GoogleRandomCircuitSampling.hpp
-        ${${PROJECT_NAME}_SOURCE_DIR}/include/algorithms/Entanglement.hpp
-        ${${PROJECT_NAME}_SOURCE_DIR}/include/algorithms/RandomCliffordCircuit.hpp
-        ${${PROJECT_NAME}_SOURCE_DIR}/include/algorithms/QPE.hpp
-
-        ${${PROJECT_NAME}_SOURCE_DIR}/include/ecc/Ecc.hpp
-        ${${PROJECT_NAME}_SOURCE_DIR}/include/ecc/Id.hpp
-        ${${PROJECT_NAME}_SOURCE_DIR}/include/ecc/Q3Shor.hpp
-        ${${PROJECT_NAME}_SOURCE_DIR}/include/ecc/Q5Laflamme.hpp
-        ${${PROJECT_NAME}_SOURCE_DIR}/include/ecc/Q7Steane.hpp
-        ${${PROJECT_NAME}_SOURCE_DIR}/include/ecc/Q9Shor.hpp
-        ${${PROJECT_NAME}_SOURCE_DIR}/include/ecc/Q9Surface.hpp
-        ${${PROJECT_NAME}_SOURCE_DIR}/include/ecc/Q18Surface.hpp)
-=======
 # add MQT::DDPackage library
 add_subdirectory("${PROJECT_SOURCE_DIR}/extern/dd_package" "extern/dd_package")
 
@@ -114,6 +37,14 @@
   ${${PROJECT_NAME}_SOURCE_DIR}/include/parsers/qasm_parser/Token.hpp
   ${${PROJECT_NAME}_SOURCE_DIR}/include/Permutation.hpp
   ${${PROJECT_NAME}_SOURCE_DIR}/include/QuantumComputation.hpp
+  ${${PROJECT_NAME}_SOURCE_DIR}/include/ecc/Ecc.hpp
+  ${${PROJECT_NAME}_SOURCE_DIR}/include/ecc/Id.hpp
+  ${${PROJECT_NAME}_SOURCE_DIR}/include/ecc/Q3Shor.hpp
+  ${${PROJECT_NAME}_SOURCE_DIR}/include/ecc/Q5Laflamme.hpp
+  ${${PROJECT_NAME}_SOURCE_DIR}/include/ecc/Q7Steane.hpp
+  ${${PROJECT_NAME}_SOURCE_DIR}/include/ecc/Q9Shor.hpp
+  ${${PROJECT_NAME}_SOURCE_DIR}/include/ecc/Q9Surface.hpp
+  ${${PROJECT_NAME}_SOURCE_DIR}/include/ecc/Q18Surface.hpp
   ${CMAKE_CURRENT_SOURCE_DIR}/algorithms/BernsteinVazirani.cpp
   ${CMAKE_CURRENT_SOURCE_DIR}/algorithms/Entanglement.cpp
   ${CMAKE_CURRENT_SOURCE_DIR}/algorithms/GoogleRandomCircuitSampling.cpp
@@ -133,8 +64,15 @@
   ${CMAKE_CURRENT_SOURCE_DIR}/parsers/TFCParser.cpp
   ${CMAKE_CURRENT_SOURCE_DIR}/parsers/qasm_parser/Parser.cpp
   ${CMAKE_CURRENT_SOURCE_DIR}/parsers/qasm_parser/Scanner.cpp
-  ${CMAKE_CURRENT_SOURCE_DIR}/QuantumComputation.cpp)
->>>>>>> a5bd4f78
+  ${CMAKE_CURRENT_SOURCE_DIR}/QuantumComputation.cpp
+  ${CMAKE_CURRENT_SOURCE_DIR}/ecc/Ecc.cpp
+  ${CMAKE_CURRENT_SOURCE_DIR}/ecc/Q3Shor.cpp
+  ${CMAKE_CURRENT_SOURCE_DIR}/ecc/Q5Laflamme.cpp
+  ${CMAKE_CURRENT_SOURCE_DIR}/ecc/Q7Steane.cpp  
+  ${CMAKE_CURRENT_SOURCE_DIR}/ecc/Q9Shor.cpp
+  ${CMAKE_CURRENT_SOURCE_DIR}/ecc/Q9Surface.cpp
+  ${CMAKE_CURRENT_SOURCE_DIR}/ecc/Q18Surface.cpp
+  )
 
 # set include directories
 target_include_directories(${PROJECT_NAME}
@@ -155,39 +93,6 @@
 enable_lto(${PROJECT_NAME})
 
 # set compiler flags depending on compiler
-<<<<<<< HEAD
-if (MSVC)
-    target_compile_options(${PROJECT_NAME} PUBLIC /utf-8)
-else ()
-    target_compile_options(${PROJECT_NAME} PUBLIC -Wall -Wextra $<$<CONFIG:DEBUG>:-Og>)
-    if (BINDINGS AND NOT WIN32)
-        # adjust visibility settings for building Python bindings
-        target_compile_options(${PROJECT_NAME} PUBLIC -fvisibility=hidden)
-        target_compile_options(nlohmann_json INTERFACE -fvisibility=hidden)
-    endif ()
-    if (NOT DEPLOY)
-        # only include machine-specific optimizations when building for the host machine
-        target_compile_options(${PROJECT_NAME} PUBLIC -mtune=native)
-        include(CheckCXXCompilerFlag)
-        check_cxx_compiler_flag(-march=native HAS_MARCH_NATIVE)
-        if (HAS_MARCH_NATIVE)
-            target_compile_options(${PROJECT_NAME} PUBLIC -march=native)
-        endif ()
-    endif ()
-endif ()
-
-if (GENERATE_POSITION_INDEPENDENT_CODE OR BINDINGS)
-    include(CheckPIESupported)
-    check_pie_supported()
-    set_target_properties(${PROJECT_NAME} PROPERTIES POSITION_INDEPENDENT_CODE TRUE)
-endif ()
-
-# add coverage compiler and linker flag to the library and all targets that link against it, if COVERAGE is set
-if (COVERAGE)
-    target_compile_options(${PROJECT_NAME} PUBLIC --coverage)
-    target_link_libraries(${PROJECT_NAME} PUBLIC --coverage)
-endif ()
-=======
 if(MSVC)
   target_compile_options(${PROJECT_NAME} PUBLIC /utf-8)
 else()
@@ -220,7 +125,6 @@
   target_compile_options(${PROJECT_NAME} PUBLIC --coverage)
   target_link_libraries(${PROJECT_NAME} PUBLIC --coverage)
 endif()
->>>>>>> a5bd4f78
 
 # add MQT alias
 add_library(MQT::${PROJECT_NAME} ALIAS ${PROJECT_NAME})
