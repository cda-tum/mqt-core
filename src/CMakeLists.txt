--- conflicted
+++ resolved
@@ -66,85 +66,8 @@
   list(APPEND MQT_CORE_TARGETS project_options)
 endif()
 
-<<<<<<< HEAD
-if(NOT TARGET ${MQT_CORE_TARGET_NAME})
-  # main project library
-  add_library(
-    ${MQT_CORE_TARGET_NAME}
-    ${MQT_CORE_INCLUDE_BUILD_DIR}/algorithms/BernsteinVazirani.hpp
-    ${MQT_CORE_INCLUDE_BUILD_DIR}/algorithms/Entanglement.hpp
-    ${MQT_CORE_INCLUDE_BUILD_DIR}/algorithms/GoogleRandomCircuitSampling.hpp
-    ${MQT_CORE_INCLUDE_BUILD_DIR}/algorithms/Grover.hpp
-    ${MQT_CORE_INCLUDE_BUILD_DIR}/algorithms/QFT.hpp
-    ${MQT_CORE_INCLUDE_BUILD_DIR}/algorithms/QPE.hpp
-    ${MQT_CORE_INCLUDE_BUILD_DIR}/algorithms/RandomCliffordCircuit.hpp
-    ${MQT_CORE_INCLUDE_BUILD_DIR}/algorithms/WState.hpp
-    ${MQT_CORE_INCLUDE_BUILD_DIR}/CircuitOptimizer.hpp
-    ${MQT_CORE_INCLUDE_BUILD_DIR}/Definitions.hpp
-    ${MQT_CORE_INCLUDE_BUILD_DIR}/operations/Expression.hpp
-    ${MQT_CORE_INCLUDE_BUILD_DIR}/operations/ClassicControlledOperation.hpp
-    ${MQT_CORE_INCLUDE_BUILD_DIR}/operations/CompoundOperation.hpp
-    ${MQT_CORE_INCLUDE_BUILD_DIR}/operations/Control.hpp
-    ${MQT_CORE_INCLUDE_BUILD_DIR}/operations/NonUnitaryOperation.hpp
-    ${MQT_CORE_INCLUDE_BUILD_DIR}/operations/Operation.hpp
-    ${MQT_CORE_INCLUDE_BUILD_DIR}/operations/StandardOperation.hpp
-    ${MQT_CORE_INCLUDE_BUILD_DIR}/operations/SymbolicOperation.hpp
-    ${MQT_CORE_INCLUDE_BUILD_DIR}/parsers/qasm3_parser/Scanner.hpp
-    ${MQT_CORE_INCLUDE_BUILD_DIR}/parsers/qasm3_parser/Token.hpp
-    ${MQT_CORE_INCLUDE_BUILD_DIR}/parsers/qasm3_parser/Parser.hpp
-    ${MQT_CORE_INCLUDE_BUILD_DIR}/parsers/qasm3_parser/Statement.hpp
-    ${MQT_CORE_INCLUDE_BUILD_DIR}/parsers/qasm3_parser/Types.hpp
-    ${MQT_CORE_INCLUDE_BUILD_DIR}/parsers/qasm3_parser/InstVisitor.hpp
-    ${MQT_CORE_INCLUDE_BUILD_DIR}/parsers/qasm3_parser/NestedEnvironment.hpp
-    ${MQT_CORE_INCLUDE_BUILD_DIR}/parsers/qasm3_parser/Exception.hpp
-    ${MQT_CORE_INCLUDE_BUILD_DIR}/parsers/qasm3_parser/Gate.hpp
-    ${MQT_CORE_INCLUDE_BUILD_DIR}/parsers/qasm3_parser/StdGates.hpp
-    ${MQT_CORE_INCLUDE_BUILD_DIR}/parsers/qasm3_parser/passes/CompilerPass.hpp
-    ${MQT_CORE_INCLUDE_BUILD_DIR}/parsers/qasm3_parser/passes/ConstEvalPass.hpp
-    ${MQT_CORE_INCLUDE_BUILD_DIR}/parsers/qasm3_parser/passes/TypeCheckPass.hpp
-    ${MQT_CORE_INCLUDE_BUILD_DIR}/Permutation.hpp
-    ${MQT_CORE_INCLUDE_BUILD_DIR}/QuantumComputation.hpp
-    ${MQT_CORE_INCLUDE_BUILD_DIR}/StatePreparation.hpp
-    algorithms/BernsteinVazirani.cpp
-    algorithms/Entanglement.cpp
-    algorithms/GoogleRandomCircuitSampling.cpp
-    algorithms/Grover.cpp
-    algorithms/QFT.cpp
-    algorithms/QPE.cpp
-    algorithms/RandomCliffordCircuit.cpp
-    algorithms/WState.cpp
-    CircuitOptimizer.cpp
-    operations/ClassicControlledOperation.cpp
-    operations/CompoundOperation.cpp
-    operations/Expression.cpp
-    operations/NonUnitaryOperation.cpp
-    operations/Operation.cpp
-    operations/StandardOperation.cpp
-    operations/SymbolicOperation.cpp
-    parsers/GRCSParser.cpp
-    parsers/QASM3Parser.cpp
-    parsers/QCParser.cpp
-    parsers/RealParser.cpp
-    parsers/TFCParser.cpp
-    parsers/qasm3_parser/Parser.cpp
-    parsers/qasm3_parser/Scanner.cpp
-    parsers/qasm3_parser/Types.cpp
-    parsers/qasm3_parser/Statement.cpp
-    parsers/qasm3_parser/passes/ConstEvalPass.cpp
-    parsers/qasm3_parser/passes/TypeCheckPass.cpp
-    QuantumComputation.cpp)
-
-  # set include directories
-  target_include_directories(
-    ${MQT_CORE_TARGET_NAME} PUBLIC $<BUILD_INTERFACE:${MQT_CORE_INCLUDE_BUILD_DIR}>
-                                   $<INSTALL_INTERFACE:${MQT_CORE_INCLUDE_INSTALL_DIR}>)
-
-  # add options and warnings to the library
-  target_link_libraries(${MQT_CORE_TARGET_NAME} PRIVATE MQT::ProjectOptions MQT::ProjectWarnings)
-=======
 # add the IR package
 add_subdirectory(ir)
->>>>>>> fe977785
 
 # add the algorithms package
 add_subdirectory(algorithms)
