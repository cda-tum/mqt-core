--- conflicted
+++ resolved
@@ -297,12 +297,9 @@
   "pandas[output-formatting]>=2.1.2",
   "qiskit[qasm3-import,visualization]>=1.0.0",
   "openqasm-pygments>=0.1.2",
-<<<<<<< HEAD
   "breathe>=4.36.0",
-=======
   "graphviz>=0.20.3",
   "sphinx<8.2",  # due to https://github.com/missinglinkelectronics/sphinxcontrib-svg2pdfconverter/issues/26
->>>>>>> fc6bb4b5
 ]
 test = [
   "pytest>=8.3.3",
