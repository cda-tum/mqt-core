--- conflicted
+++ resolved
@@ -300,8 +300,6 @@
   doi                 = {10.1007/978-3-031-15699-1_1},
   url                 = {https://www.cda.cit.tum.de/files/eda/2023_springer_decision_diagrams_for_quantum_computing.pdf},
   editor              = {R. O. Topaloglu},
-<<<<<<< HEAD
-=======
 }
 
 @incollection{willeDecisionDiagramsQuantum2023,
@@ -354,5 +352,4 @@
   number              = {5},
   pages               = {996--1008},
   doi                 = {10.1109/TCAD.2017.2729468},
->>>>>>> b3ebd5b2
 }