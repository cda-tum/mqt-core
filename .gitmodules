<<<<<<< HEAD
[submodule "extern/dd_package"]
        path = extern/dd_package
        url = https://github.com/cda-tum/dd_package.git
        branch = mem-opt-dd-tw
=======
>>>>>>> a2b040e0
[submodule "extern/json"]
        path = extern/json
        url = https://github.com/nlohmann/json.git
        branch = develop
        shallow = true
[submodule "extern/pybind11"]
        path = extern/pybind11
        url = https://github.com/pybind/pybind11.git
        branch = master
        shallow = true
[submodule "extern/pybind11_json"]
        path = extern/pybind11_json
        url = https://github.com/pybind/pybind11_json.git
        branch = master
        shallow = true
[submodule "extern/googletest"]
        path = extern/googletest
        url = https://github.com/google/googletest.git
        branch = main
        shallow = true
[submodule "extern/boost/config"]
	path = extern/boost/config
	url = https://github.com/boostorg/config.git
	branch = develop
	shallow = true
[submodule "extern/boost/multiprecision"]
	path = extern/boost/multiprecision
	url = https://github.com/boostorg/multiprecision.git
	branch = develop
	shallow = true<|MERGE_RESOLUTION|>--- conflicted
+++ resolved
@@ -1,10 +1,3 @@
-<<<<<<< HEAD
-[submodule "extern/dd_package"]
-        path = extern/dd_package
-        url = https://github.com/cda-tum/dd_package.git
-        branch = mem-opt-dd-tw
-=======
->>>>>>> a2b040e0
 [submodule "extern/json"]
         path = extern/json
         url = https://github.com/nlohmann/json.git
