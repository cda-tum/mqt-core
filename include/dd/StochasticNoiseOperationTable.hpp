#pragma once

#include "Definitions.hpp"
#include "dd/DDDefinitions.hpp"
#include "dd/statistics/TableStatistics.hpp"

#include <array>
#include <cassert>
#include <cstddef>
#include <cstdint>
#include <iostream>
#include <vector>

namespace dd {
template <class Edge, std::size_t numberOfStochasticOperations = 64>
class StochasticNoiseOperationTable {
public:
  explicit StochasticNoiseOperationTable(const std::size_t nv) : nvars(nv) {
    resize(nv);
    stats.entrySize = sizeof(Edge);
    stats.numBuckets = nv * numberOfStochasticOperations;
  };

  /// Get a reference to the table
  [[nodiscard]] const auto& getTable() const { return table; }

  /// Get a reference to the statistics
  [[nodiscard]] const auto& getStats() const noexcept { return stats; }

  void resize(std::size_t nq) {
    nvars = nq;
    table.resize(nvars);
  }

  void insert(std::uint8_t kind, qc::Qubit target, const Edge& r) {
    assert(kind <
           numberOfStochasticOperations); // There are new operations in OpType.
                                          // Increase the value of
                                          // numberOfOperations accordingly
    table.at(target).at(kind) = r;
    stats.trackInsert();
  }

  Edge* lookup(std::uint8_t kind, qc::Qubit target) {
    assert(kind <
           numberOfStochasticOperations); // There are new operations in OpType.
                                          // Increase the value of
                                          // numberOfOperations accordingly
<<<<<<< HEAD
    lookups++;
=======
    ++stats.lookups;
>>>>>>> 3e1609ae
    Edge* r = nullptr;
    auto& entry = table.at(target).at(kind);
    if (entry.w.r == nullptr) {
      return r;
    }
<<<<<<< HEAD
    hits++;
=======
    ++stats.hits;
>>>>>>> 3e1609ae
    return &entry;
  }

  void clear() {
<<<<<<< HEAD
    if (count > 0) {
=======
    if (stats.numEntries > 0) {
>>>>>>> 3e1609ae
      for (auto& t : table) {
        std::fill(t.begin(), t.end(), Edge{});
      }
      stats.numEntries = 0;
    }
  }

private:
  std::size_t nvars;
  std::vector<std::array<Edge, numberOfStochasticOperations>> table;
  TableStatistics stats{};
};
} // namespace dd<|MERGE_RESOLUTION|>--- conflicted
+++ resolved
@@ -46,30 +46,18 @@
            numberOfStochasticOperations); // There are new operations in OpType.
                                           // Increase the value of
                                           // numberOfOperations accordingly
-<<<<<<< HEAD
-    lookups++;
-=======
     ++stats.lookups;
->>>>>>> 3e1609ae
     Edge* r = nullptr;
     auto& entry = table.at(target).at(kind);
     if (entry.w.r == nullptr) {
       return r;
     }
-<<<<<<< HEAD
-    hits++;
-=======
     ++stats.hits;
->>>>>>> 3e1609ae
     return &entry;
   }
 
   void clear() {
-<<<<<<< HEAD
-    if (count > 0) {
-=======
     if (stats.numEntries > 0) {
->>>>>>> 3e1609ae
       for (auto& t : table) {
         std::fill(t.begin(), t.end(), Edge{});
       }
