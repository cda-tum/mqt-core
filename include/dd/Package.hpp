--- conflicted
+++ resolved
@@ -1577,8 +1577,8 @@
    * diagram. Collapses the state according to the measurement result.
    * @param rootEdge the root edge of the state vector decision diagram
    * @param index the index of the qubit to be measured
-   * @param probability the probability of the measurement result (required
-   * for normalization)
+   * @param probability the probability of the measurement result (required for
+   * normalization)
    * @param measureZero whether or not to measure '0' (otherwise '1' is
    * measured)
    */
@@ -1954,20 +1954,13 @@
             dEdge m;
             dEdge::applyDmChangesToEdges(e1, e2);
             if (!generateDensityMatrix || idx == 1) {
-<<<<<<< HEAD
-              // When generateDensityMatrix is false or I have the first edge
-              // I don't optimize anything and set generateDensityMatrix to
-              // false for all child edges
-              m = multiply2(e1, e2, static_cast<Qubit>(var - 1), start, false);
-=======
               // When generateDensityMatrix is false or I have the first edge I
               // don't optimize anything and set generateDensityMatrix to false
               // for all child edges
               m = multiply2(e1, e2, v, start, false);
->>>>>>> 2b2675ea
             } else if (idx == 2) {
-              // When I have the second edge and generateDensityMatrix ==
-              // false, then edge[2] == edge[1]
+              // When I have the second edge and generateDensityMatrix == false,
+              // then edge[2] == edge[1]
               if (k == 0) {
                 if (edge[1].w.approximatelyZero()) {
                   edge[2] = ResultEdge::zero;
@@ -2105,8 +2098,8 @@
 
 private:
   /**
-      Private function to recursively calculate the inner product of two
-  vector decision diagrams x and y with var levels.
+      Private function to recursively calculate the inner product of two vector
+  decision diagrams x and y with var levels.
       @param x a vector DD representing a quantum state
       @param y a vector DD representing a quantum state
       @param var the number of levels contained in each vector DD
@@ -2173,10 +2166,10 @@
   operator with respect to the quantum state
       @throw an exception message is thrown if the edges are not on the same
   level or if the expectation value is non-real.
-      @note This function calls the multiply() function to apply the operator
-  to the quantum state, then calls innerProduct() to calculate the overlap
-  between the original state and the applied state i.e. <Psi| Psi'> = <Psi|
-  (Op|Psi>). It also calls the garbageCollect() function to free up any unused
+      @note This function calls the multiply() function to apply the operator to
+  the quantum state, then calls innerProduct() to calculate the overlap between
+  the original state and the applied state i.e. <Psi| Psi'> = <Psi| (Op|Psi>).
+            It also calls the garbageCollect() function to free up any unused
   memory.
   **/
   fp expectationValue(const mEdge& x, const vEdge& y) {
@@ -2384,8 +2377,8 @@
       return true;
     }
 
-    // check whether any of the middle successors is non-zero, i.e., m = [ x 0
-    // 0 y ]
+    // check whether any of the middle successors is non-zero, i.e., m = [ x 0 0
+    // y ]
     const auto mag1 = dd::ComplexNumbers::mag2(m.p->e[1U].w);
     const auto mag2 = dd::ComplexNumbers::mag2(m.p->e[2U].w);
     if (mag1 > tol || mag2 > tol) {
@@ -2405,8 +2398,8 @@
       return false;
     }
 
-    // check whether m = [ x 0 0 ~1 ] or m = [ x 0 0 ~0 ] (the last case is
-    // true for an ancillary qubit)
+    // check whether m = [ x 0 0 ~1 ] or m = [ x 0 0 ~0 ] (the last case is true
+    // for an ancillary qubit)
     const auto mag3 = dd::ComplexNumbers::mag2(m.p->e[3U].w);
     if (mag3 > tol) {
       if (std::abs(mag3 - 1.0) > tol) {
@@ -2532,8 +2525,8 @@
     return f;
   }
 
-  // Garbage reduction works for reversible circuits --- to be thoroughly
-  // tested for quantum circuits
+  // Garbage reduction works for reversible circuits --- to be thoroughly tested
+  // for quantum circuits
   vEdge reduceGarbage(vEdge& e, const std::vector<bool>& garbage) {
     // return if no more garbage left
     if (std::none_of(garbage.begin(), garbage.end(),
