--- conflicted
+++ resolved
@@ -2413,52 +2413,9 @@
   ///
   /// Identity matrices
   ///
-<<<<<<< HEAD
   // create n-qubit identity DD. Equivalent to creating a terminal with
   // weight 1.
   mEdge makeIdent() { return mEdge::terminal(cn.lookup(1)); }
-=======
-  // create n-qubit identity DD. makeIdent(n) === makeIdent(0, n-1)
-  mEdge makeIdent(QubitCount n) {
-    return makeIdent(0, static_cast<Qubit>(n - 1));
-  }
-  mEdge makeIdent(Qubit leastSignificantQubit, Qubit mostSignificantQubit) {
-    if (mostSignificantQubit < leastSignificantQubit) {
-      return mEdge::one;
-    }
-
-    const auto& entry =
-        idTable.at(static_cast<std::size_t>(mostSignificantQubit));
-    if (leastSignificantQubit == 0 && entry.p != nullptr) {
-      return entry;
-    }
-
-    if (mostSignificantQubit >= 1) {
-      const auto& prevEntry =
-          idTable.at(static_cast<std::size_t>(mostSignificantQubit - 1));
-      if (prevEntry.p != nullptr) {
-        idTable.at(static_cast<std::size_t>(mostSignificantQubit)) = makeDDNode(
-            mostSignificantQubit,
-            std::array{prevEntry, mEdge::zero, mEdge::zero, prevEntry});
-        return idTable[static_cast<std::size_t>(mostSignificantQubit)];
-      }
-    }
-
-    auto e =
-        makeDDNode(leastSignificantQubit, std::array{mEdge::one, mEdge::zero,
-                                                     mEdge::zero, mEdge::one});
-    for (auto k = static_cast<std::size_t>(leastSignificantQubit + 1);
-         k <= static_cast<std::make_unsigned_t<Qubit>>(mostSignificantQubit);
-         k++) {
-      e = makeDDNode(static_cast<Qubit>(k),
-                     std::array{e, mEdge::zero, mEdge::zero, e});
-    }
-    if (leastSignificantQubit == 0) {
-      idTable.at(static_cast<std::size_t>(mostSignificantQubit)) = e;
-    }
-    return e;
-  }
->>>>>>> e2881679
 
   // identity table access and reset
   [[nodiscard]] const auto& getIdentityTable() const { return idTable; }
