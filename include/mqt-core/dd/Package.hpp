#pragma once

#include "Definitions.hpp"
#include "Permutation.hpp"
#include "dd/CachedEdge.hpp"
#include "dd/Complex.hpp"
#include "dd/ComplexNumbers.hpp"
#include "dd/ComputeTable.hpp"
#include "dd/DDDefinitions.hpp"
#include "dd/DDpackageConfig.hpp"
#include "dd/DensityNoiseTable.hpp"
#include "dd/Edge.hpp"
#include "dd/GateMatrixDefinitions.hpp"
#include "dd/MemoryManager.hpp"
#include "dd/Node.hpp"
#include "dd/Package_fwd.hpp"
#include "dd/RealNumber.hpp"
#include "dd/RealNumberUniqueTable.hpp"
#include "dd/StochasticNoiseOperationTable.hpp"
#include "dd/UnaryComputeTable.hpp"
#include "dd/UniqueTable.hpp"
#include "operations/Control.hpp"

#include <algorithm>
#include <array>
#include <bitset>
#include <cassert>
#include <cmath>
#include <complex>
#include <cstddef>
#include <cstdint>
#include <fstream>
#include <iostream>
#include <iterator>
#include <limits>
#include <map>
#include <optional>
#include <queue>
#include <random>
#include <regex>
#include <set>
#include <stack>
#include <stdexcept>
#include <string>
#include <type_traits>
#include <unordered_map>
#include <unordered_set>
#include <utility>
#include <vector>

namespace dd {

template <class Config> class Package {
  static_assert(std::is_base_of_v<DDPackageConfig, Config>,
                "Config must be derived from DDPackageConfig");

  ///
  /// Construction, destruction, information and reset
  ///
public:
  static constexpr std::size_t MAX_POSSIBLE_QUBITS =
      static_cast<std::size_t>(std::numeric_limits<Qubit>::max()) + 1U;
  static constexpr std::size_t DEFAULT_QUBITS = 32U;
  explicit Package(std::size_t nq = DEFAULT_QUBITS) : nqubits(nq) {
    resize(nq);
  };
  ~Package() = default;
  Package(const Package& package) = delete;

  Package& operator=(const Package& package) = delete;

  // resize the package instance
  void resize(std::size_t nq) {
    if (nq > MAX_POSSIBLE_QUBITS) {
      throw std::invalid_argument("Requested too many qubits from package. "
                                  "Qubit datatype only allows up to " +
                                  std::to_string(MAX_POSSIBLE_QUBITS) +
                                  " qubits, while " + std::to_string(nq) +
                                  " were requested. Please recompile the "
                                  "package with a wider Qubit type!");
    }
    nqubits = nq;
    vUniqueTable.resize(nqubits);
    mUniqueTable.resize(nqubits);
    dUniqueTable.resize(nqubits);
    stochasticNoiseOperationCache.resize(nqubits);
    idTable.resize(nqubits);
  }

  // reset package state
  void reset() {
    clearUniqueTables();
    resetMemoryManagers();
    clearComputeTables();
  }

  /// Get the number of qubits
  [[nodiscard]] auto qubits() const { return nqubits; }

private:
  std::size_t nqubits;

public:
  /// The memory manager for vector nodes
  MemoryManager<vNode> vMemoryManager{Config::UT_VEC_INITIAL_ALLOCATION_SIZE};
  /// The memory manager for matrix nodes
  MemoryManager<mNode> mMemoryManager{Config::UT_MAT_INITIAL_ALLOCATION_SIZE};
  /// The memory manager for density matrix nodes
  MemoryManager<dNode> dMemoryManager{Config::UT_DM_INITIAL_ALLOCATION_SIZE};
  /**
   * @brief The memory manager for complex numbers
   * @note The real and imaginary part of complex numbers are treated
   * separately. Hence, it suffices for the manager to only manage real numbers.
   */
  MemoryManager<RealNumber> cMemoryManager{};

  /**
   * @brief Get the memory manager for a given type
   * @tparam T The type to get the manager for
   * @return A reference to the manager
   */
  template <class T> [[nodiscard]] auto& getMemoryManager() {
    if constexpr (std::is_same_v<T, vNode>) {
      return vMemoryManager;
    } else if constexpr (std::is_same_v<T, mNode>) {
      return mMemoryManager;
    } else if constexpr (std::is_same_v<T, dNode>) {
      return dMemoryManager;
    } else if constexpr (std::is_same_v<T, RealNumber>) {
      return cMemoryManager;
    }
  }

  /**
   * @brief Reset all memory managers
   * @arg resizeToTotal If set to true, each manager allocates one chunk of
   * memory as large as all chunks combined before the reset.
   * @see MemoryManager::reset
   */
  void resetMemoryManagers(const bool resizeToTotal = false) {
    vMemoryManager.reset(resizeToTotal);
    mMemoryManager.reset(resizeToTotal);
    dMemoryManager.reset(resizeToTotal);
    cMemoryManager.reset(resizeToTotal);
  }

  /// The unique table used for vector nodes
  UniqueTable<vNode, Config::UT_VEC_NBUCKET> vUniqueTable{0U, vMemoryManager};
  /// The unique table used for matrix nodes
  UniqueTable<mNode, Config::UT_MAT_NBUCKET> mUniqueTable{0U, mMemoryManager};
  /// The unique table used for density matrix nodes
  UniqueTable<dNode, Config::UT_DM_NBUCKET> dUniqueTable{0U, dMemoryManager};
  /**
   * @brief The unique table used for complex numbers
   * @note The table actually only stores real numbers in the interval [0, 1],
   * but is used to manages all complex numbers throughout the package.
   * @see RealNumberUniqueTable
   */
  RealNumberUniqueTable cUniqueTable{cMemoryManager};
  ComplexNumbers cn{cUniqueTable};

  /**
   * @brief Get the unique table for a given type
   * @tparam T The type to get the unique table for
   * @return A reference to the unique table
   */
  template <class T> [[nodiscard]] auto& getUniqueTable() {
    if constexpr (std::is_same_v<T, vNode>) {
      return vUniqueTable;
    } else if constexpr (std::is_same_v<T, mNode>) {
      return mUniqueTable;
    } else if constexpr (std::is_same_v<T, dNode>) {
      return dUniqueTable;
    } else if constexpr (std::is_same_v<T, RealNumber>) {
      return cUniqueTable;
    }
  }

  /**
   * @brief Clear all unique tables
   * @see UniqueTable::clear
   * @see RealNumberUniqueTable::clear
   */
  void clearUniqueTables() {
    vUniqueTable.clear();
    mUniqueTable.clear();
    dUniqueTable.clear();
    cUniqueTable.clear();
  }

  /**
   * @brief Increment the reference count of an edge
   * @details This is the main function for increasing reference counts within
   * the DD package. It increases the reference count of the complex edge weight
   * as well as the DD node itself. If the node newly becomes active, meaning
   * that it had a reference count of zero beforehand, the reference count of
   * all children is recursively increased.
   * @tparam Node The node type of the edge.
   * @param e The edge to increase the reference count of
   */
  template <class Node> void incRef(const Edge<Node>& e) noexcept {
    cn.incRef(e.w);
    const auto& p = e.p;
    const auto inc = getUniqueTable<Node>().incRef(p);
    if (inc && p->ref == 1U) {
      for (const auto& child : p->e) {
        incRef(child);
      }
    }
  }

  /**
   * @brief Decrement the reference count of an edge
   * @details This is the main function for decreasing reference counts within
   * the DD package. It decreases the reference count of the complex edge weight
   * as well as the DD node itself. If the node newly becomes dead, meaning
   * that its reference count hit zero, the reference count of all children is
   * recursively decreased.
   * @tparam Node The node type of the edge.
   * @param e The edge to decrease the reference count of
   */
  template <class Node> void decRef(const Edge<Node>& e) noexcept {
    cn.decRef(e.w);
    const auto& p = e.p;
    const auto dec = getUniqueTable<Node>().decRef(p);
    if (dec && p->ref == 0U) {
      for (const auto& child : p->e) {
        decRef(child);
      }
    }
  }

  bool garbageCollect(bool force = false) {
    // return immediately if no table needs collection
    if (!force && !vUniqueTable.possiblyNeedsCollection() &&
        !mUniqueTable.possiblyNeedsCollection() &&
        !dUniqueTable.possiblyNeedsCollection() &&
        !cUniqueTable.possiblyNeedsCollection()) {
      return false;
    }

    auto cCollect = cUniqueTable.garbageCollect(force);
    if (cCollect > 0) {
      // Collecting garbage in the complex numbers table requires collecting the
      // node tables as well
      force = true;
    }
    auto vCollect = vUniqueTable.garbageCollect(force);
    auto mCollect = mUniqueTable.garbageCollect(force);
    auto dCollect = dUniqueTable.garbageCollect(force);

    // invalidate all compute tables involving vectors if any vector node has
    // been collected
    if (vCollect > 0) {
      vectorAdd.clear();
      vectorInnerProduct.clear();
      vectorKronecker.clear();
      matrixVectorMultiplication.clear();
    }
    // invalidate all compute tables involving matrices if any matrix node has
    // been collected
    if (mCollect > 0 || dCollect > 0) {
      matrixAdd.clear();
      conjugateMatrixTranspose.clear();
      matrixKronecker.clear();
      matrixVectorMultiplication.clear();
      matrixMatrixMultiplication.clear();
      clearIdentityTable();
      stochasticNoiseOperationCache.clear();
      densityAdd.clear();
      densityDensityMultiplication.clear();
      densityNoise.clear();
    }
    // invalidate all compute tables where any component of the entry contains
    // numbers from the complex table if any complex numbers were collected
    if (cCollect > 0) {
      matrixVectorMultiplication.clear();
      matrixMatrixMultiplication.clear();
      conjugateMatrixTranspose.clear();
      vectorInnerProduct.clear();
      vectorKronecker.clear();
      matrixKronecker.clear();
      stochasticNoiseOperationCache.clear();
      densityAdd.clear();
      densityDensityMultiplication.clear();
      densityNoise.clear();
    }
    return vCollect > 0 || mCollect > 0 || cCollect > 0;
  }

  ///
  /// Vector nodes, edges and quantum states
  ///
  dEdge makeZeroDensityOperator(const std::size_t n) {
    auto f = dEdge::one();
    for (std::size_t p = 0; p < n; p++) {
      f = makeDDNode(
          static_cast<Qubit>(p),
          std::array{f, dEdge::zero(), dEdge::zero(), dEdge::zero()});
    }
    return f;
  }

  // generate |0...0> with n qubits
  vEdge makeZeroState(const std::size_t n, const std::size_t start = 0) {
    if (n + start > nqubits) {
      throw std::runtime_error{
          "Requested state with " + std::to_string(n + start) +
          " qubits, but current package configuration only supports up to " +
          std::to_string(nqubits) +
          " qubits. Please allocate a larger package instance."};
    }
    auto f = vEdge::one();
    for (std::size_t p = start; p < n + start; p++) {
      f = makeDDNode(static_cast<Qubit>(p), std::array{f, vEdge::zero()});
    }
    return f;
  }
  // generate computational basis state |i> with n qubits
  vEdge makeBasisState(const std::size_t n, const std::vector<bool>& state,
                       const std::size_t start = 0) {
    if (n + start > nqubits) {
      throw std::runtime_error{
          "Requested state with " + std::to_string(n + start) +
          " qubits, but current package configuration only supports up to " +
          std::to_string(nqubits) +
          " qubits. Please allocate a larger package instance."};
    }
    auto f = vEdge::one();
    for (std::size_t p = start; p < n + start; ++p) {
      if (!state[p]) {
        f = makeDDNode(static_cast<Qubit>(p), std::array{f, vEdge::zero()});
      } else {
        f = makeDDNode(static_cast<Qubit>(p), std::array{vEdge::zero(), f});
      }
    }
    return f;
  }
  // generate general basis state with n qubits
  vEdge makeBasisState(const std::size_t n,
                       const std::vector<BasisStates>& state,
                       const std::size_t start = 0) {
    if (n + start > nqubits) {
      throw std::runtime_error{
          "Requested state with " + std::to_string(n + start) +
          " qubits, but current package configuration only supports up to " +
          std::to_string(nqubits) +
          " qubits. Please allocate a larger package instance."};
    }
    if (state.size() < n) {
      throw std::runtime_error(
          "Insufficient qubit states provided. Requested " + std::to_string(n) +
          ", but received " + std::to_string(state.size()));
    }

    auto f = vCachedEdge::one();
    for (std::size_t p = start; p < n + start; ++p) {
      switch (state[p]) {
      case BasisStates::zero:
        f = makeDDNode(static_cast<Qubit>(p),
                       std::array{f, vCachedEdge::zero()});
        break;
      case BasisStates::one:
        f = makeDDNode(static_cast<Qubit>(p),
                       std::array{vCachedEdge::zero(), f});
        break;
      case BasisStates::plus:
        f = makeDDNode(static_cast<Qubit>(p),
                       std::array<vCachedEdge, RADIX>{
                           {{f.p, dd::SQRT2_2}, {f.p, dd::SQRT2_2}}});
        break;
      case BasisStates::minus:
        f = makeDDNode(static_cast<Qubit>(p),
                       std::array<vCachedEdge, RADIX>{
                           {{f.p, dd::SQRT2_2}, {f.p, -dd::SQRT2_2}}});
        break;
      case BasisStates::right:
        f = makeDDNode(static_cast<Qubit>(p),
                       std::array<vCachedEdge, RADIX>{
                           {{f.p, dd::SQRT2_2}, {f.p, {0, dd::SQRT2_2}}}});
        break;
      case BasisStates::left:
        f = makeDDNode(static_cast<Qubit>(p),
                       std::array<vCachedEdge, RADIX>{
                           {{f.p, dd::SQRT2_2}, {f.p, {0, -dd::SQRT2_2}}}});
        break;
      }
    }
    return {f.p, cn.lookup(f.w)};
  }

  // generate general GHZ state with n qubits
  vEdge makeGHZState(const std::size_t n) {
    if (n > nqubits) {
      throw std::runtime_error{
          "Requested state with " + std::to_string(n) +
          " qubits, but current package configuration only supports up to " +
          std::to_string(nqubits) +
          " qubits. Please allocate a larger package instance."};
    }

    if (n == 0U) {
      return vEdge::one();
    }

    auto leftSubtree = vEdge::one();
    auto rightSubtree = vEdge::one();

    for (std::size_t p = 0; p < n - 1; ++p) {
      leftSubtree = makeDDNode(static_cast<Qubit>(p),
                               std::array{leftSubtree, vEdge::zero()});
      rightSubtree = makeDDNode(static_cast<Qubit>(p),
                                std::array{vEdge::zero(), rightSubtree});
    }

    return makeDDNode(
        static_cast<Qubit>(n - 1),
        std::array<vEdge, RADIX>{
            {{leftSubtree.p, {&constants::sqrt2over2, &constants::zero}},
             {rightSubtree.p, {&constants::sqrt2over2, &constants::zero}}}});
  }

  // generate general W state with n qubits
  vEdge makeWState(const std::size_t n) {
    if (n > nqubits) {
      throw std::runtime_error{
          "Requested state with " + std::to_string(n) +
          " qubits, but current package configuration only supports up to " +
          std::to_string(nqubits) +
          " qubits. Please allocate a larger package instance."};
    }

    if (n == 0U) {
      return vEdge::one();
    }

    auto leftSubtree = vEdge::zero();
    if ((1. / sqrt(static_cast<double>(n))) < RealNumber::eps) {
      throw std::runtime_error(
          "Requested qubit size for generating W-state would lead to an "
          "underflow due to 1 / sqrt(n) being smaller than the currently set "
          "tolerance " +
          std::to_string(RealNumber::eps) +
          ". If you still wanna run the computation, please lower "
          "the tolerance accordingly.");
    }

    auto rightSubtree = vEdge::terminal(cn.lookup(1. / std::sqrt(n)));
    for (size_t p = 0; p < n; ++p) {
      leftSubtree = makeDDNode(static_cast<Qubit>(p),
                               std::array{leftSubtree, rightSubtree});
      if (p != n - 1U) {
        rightSubtree = makeDDNode(static_cast<Qubit>(p),
                                  std::array{rightSubtree, vEdge::zero()});
      }
    }
    return leftSubtree;
  }

  // generate the decision diagram from an arbitrary state vector
  vEdge makeStateFromVector(const CVec& stateVector) {
    if (stateVector.empty()) {
      return vEdge::one();
    }
    const auto& length = stateVector.size();
    if ((length & (length - 1)) != 0) {
      throw std::invalid_argument(
          "State vector must have a length of a power of two.");
    }

    if (length == 1) {
      return vEdge::terminal(cn.lookup(stateVector[0]));
    }

    const auto level = static_cast<Qubit>(std::log2(length) - 1);
    const auto state =
        makeStateFromVector(stateVector.begin(), stateVector.end(), level);
    return {state.p, cn.lookup(state.w)};
  }

  /**
      Converts a given matrix to a decision diagram
      @param matrix A complex matrix to convert to a DD.
      @return An mEdge that represents the DD.
      @throws std::invalid_argument If the given matrix is not square or its
  length is not a power of two.
  **/
  mEdge makeDDFromMatrix(const CMat& matrix) {
    if (matrix.empty()) {
      return mEdge::one();
    }

    const auto& length = matrix.size();
    if ((length & (length - 1)) != 0) {
      throw std::invalid_argument(
          "Matrix must have a length of a power of two.");
    }

    const auto& width = matrix[0].size();
    if (length != width) {
      throw std::invalid_argument("Matrix must be square.");
    }

    if (length == 1) {
      return mEdge::terminal(cn.lookup(matrix[0][0]));
    }

    const auto level = static_cast<Qubit>(std::log2(length) - 1);
    const auto matrixDD = makeDDFromMatrix(matrix, level, 0, length, 0, width);
    return {matrixDD.p, cn.lookup(matrixDD.w)};
  }

  ///
  /// Matrix nodes, edges and quantum gates
  ///
  // build matrix representation for a single gate on an n-qubit circuit
  mEdge makeGateDD(const GateMatrix& mat, const std::size_t n,
                   const qc::Qubit target, const std::size_t start = 0) {
    return makeGateDD(mat, n, qc::Controls{}, target, start);
  }
  mEdge makeGateDD(const GateMatrix& mat, const std::size_t n,
                   const qc::Control& control, const qc::Qubit target,
                   const std::size_t start = 0) {
    return makeGateDD(mat, n, qc::Controls{control}, target, start);
  }
  mEdge makeGateDD(const GateMatrix& mat, const std::size_t n,
                   const qc::Controls& controls, const qc::Qubit target,
                   const std::size_t start = 0) {
    if (n + start > nqubits) {
      throw std::runtime_error{
          "Requested gate with " + std::to_string(n + start) +
          " qubits, but current package configuration only supports up to " +
          std::to_string(nqubits) +
          " qubits. Please allocate a larger package instance."};
    }
    std::array<mEdge, NEDGE> em{};
    auto it = controls.begin();
    for (auto i = 0U; i < NEDGE; ++i) {
      em[i] = mEdge::terminal(cn.lookup(mat[i]));
    }

    // process lines below target
    auto z = static_cast<Qubit>(start);
    for (; z < static_cast<Qubit>(target); ++z) {
      for (auto i1 = 0U; i1 < RADIX; ++i1) {
        for (auto i2 = 0U; i2 < RADIX; ++i2) {
          auto i = i1 * RADIX + i2;
          if (it != controls.end() && it->qubit == z) {
            auto edges = std::array{mEdge::zero(), mEdge::zero(), mEdge::zero(),
                                    mEdge::zero()};
            if (it->type == qc::Control::Type::Neg) { // neg. control
              edges[0] = em[i];
              if (i1 == i2) {
                if (z == 0U) {
                  edges[3] = mEdge::one();
                } else {
                  edges[3] = makeIdent(start, z - 1U);
                }
              }
            } else { // pos. control
              edges[3] = em[i];
              if (i1 == i2) {
                if (z == 0U) {
                  edges[0] = mEdge::one();
                } else {
                  edges[0] = makeIdent(start, z - 1U);
                }
              }
            }
            em[i] = makeDDNode(z, edges);
          } else { // not connected
            em[i] = makeDDNode(
                z, std::array{em[i], mEdge::zero(), mEdge::zero(), em[i]});
          }
        }
      }
      if (it != controls.end() && it->qubit == z) {
        ++it;
      }
    }

    // target line
    auto e = makeDDNode(z, em);

    // process lines above target
    for (; z < static_cast<Qubit>(n - 1 + start); z++) {
      auto q = static_cast<Qubit>(z + 1);
      if (it != controls.end() && it->qubit == static_cast<qc::Qubit>(q)) {
        if (it->type == qc::Control::Type::Neg) { // neg. control
          e = makeDDNode(q, std::array{e, mEdge::zero(), mEdge::zero(),
                                       makeIdent(start, q - 1U)});
        } else { // pos. control
          e = makeDDNode(q, std::array{makeIdent(start, q - 1U), mEdge::zero(),
                                       mEdge::zero(), e});
        }
        ++it;
      } else { // not connected
        e = makeDDNode(q, std::array{e, mEdge::zero(), mEdge::zero(), e});
      }
    }
    return e;
  }

  /**
  Creates the DD for a two-qubit gate
  @param mat Matrix representation of the gate
  @param n Number of qubits in the circuit
  @param target0 First target qubit
  @param target1 Second target qubit
  @param start Start index for the DD
  @return DD representing the gate
  @throws std::runtime_error if the number of qubits is larger than the package
  configuration
  **/
  mEdge makeTwoQubitGateDD(const TwoQubitGateMatrix& mat, const std::size_t n,
                           const qc::Qubit target0, const qc::Qubit target1,
                           const std::size_t start = 0) {
    return makeTwoQubitGateDD(mat, n, qc::Controls{}, target0, target1, start);
  }

  /**
  Creates the DD for a two-qubit gate
  @param mat Matrix representation of the gate
  @param n Number of qubits in the circuit
  @param controls Control qubits of the two-qubit gate
  @param target0 First target qubit
  @param target1 Second target qubit
  @param start Start index for the DD
  @return DD representing the gate
  @throws std::runtime_error if the number of qubits is larger than the package
  configuration
  **/
  mEdge makeTwoQubitGateDD(const TwoQubitGateMatrix& mat, const std::size_t n,
                           const qc::Controls& controls,
                           const qc::Qubit target0, const qc::Qubit target1,
                           const std::size_t start = 0) {
    // sanity check
    if (n + start > nqubits) {
      throw std::runtime_error{
          "Requested gate with " + std::to_string(n + start) +
          " qubits, but current package configuration only supports up to " +
          std::to_string(nqubits) +
          " qubits. Please allocate a larger package instance."};
    }

    // create terminal edge matrix
    std::array<std::array<mEdge, NEDGE>, NEDGE> em{};
    for (auto i1 = 0U; i1 < NEDGE; i1++) {
      const auto& matRow = mat.at(i1);
      auto& emRow = em.at(i1);
      for (auto i2 = 0U; i2 < NEDGE; i2++) {
        emRow.at(i2) = mEdge::terminal(cn.lookup(matRow.at(i2)));
      }
    }

    // process lines below smaller target
    auto it = controls.begin();
    auto z = static_cast<Qubit>(start);
    const auto smallerTarget = std::min(target0, target1);
    for (; z < smallerTarget; ++z) {
      for (auto row = 0U; row < NEDGE; ++row) {
        for (auto col = 0U; col < NEDGE; ++col) {
          if (it != controls.end() && it->qubit == z) {
            auto edges = std::array{mEdge::zero(), mEdge::zero(), mEdge::zero(),
                                    mEdge::zero()};
            if (it->type == qc::Control::Type::Neg) { // negative control
              edges[0] = em[row][col];
              if (row == col) {
                if (z == 0U) {
                  edges[3] = mEdge::one();
                } else {
                  edges[3] = makeIdent(start, z - 1U);
                }
              }
            } else { // positive control
              edges[3] = em[row][col];
              if (row == col) {
                if (z == 0U) {
                  edges[0] = mEdge::one();
                } else {
                  edges[0] = makeIdent(start, z - 1U);
                }
              }
            }
            em[row][col] = makeDDNode(z, edges);
          } else { // not connected
            em[row][col] =
                makeDDNode(z, std::array{em[row][col], mEdge::zero(),
                                         mEdge::zero(), em[row][col]});
          }
        }
      }
      if (it != controls.end() && it->qubit == z) {
        it++;
      }
    }

    // process the smaller target by taking the 16 submatrices and appropriately
    // combining them into four DDs.
    std::array<mEdge, NEDGE> em0{};
    for (std::size_t row = 0; row < RADIX; ++row) {
      for (std::size_t col = 0; col < RADIX; ++col) {
        std::array<mEdge, NEDGE> local{};
        if (target0 > target1) {
          for (std::size_t i = 0; i < RADIX; ++i) {
            for (std::size_t j = 0; j < RADIX; ++j) {
              local.at(i * RADIX + j) =
                  em.at(row * RADIX + i).at(col * RADIX + j);
            }
          }
        } else {
          for (std::size_t i = 0; i < RADIX; ++i) {
            for (std::size_t j = 0; j < RADIX; ++j) {
              local.at(i * RADIX + j) =
                  em.at(i * RADIX + row).at(j * RADIX + col);
            }
          }
        }
        em0.at(row * RADIX + col) = makeDDNode(z, local);
      }
    }

    // process lines between the two targets
    for (++z; z < std::max(target0, target1); ++z) {
      for (auto i = 0U; i < NEDGE; ++i) {
        if (it != controls.end() && it->qubit == z) {
          auto edges = std::array{mEdge::zero(), mEdge::zero(), mEdge::zero(),
                                  mEdge::zero()};
          if (it->type == qc::Control::Type::Neg) { // negative control
            edges[0] = em0[i];
            if (i == 0 || i == NEDGE - 1) {
              edges[3] = makeIdent(start, z - 1U);
            }
          } else { // positive control
            edges[3] = em0[i];
            if (i == 0 || i == NEDGE - 1) {
              edges[0] = makeIdent(start, z - 1U);
            }
          }
          em0[i] = makeDDNode(z, edges);
        } else { // not connected
          em0[i] = makeDDNode(
              z, std::array{em0[i], mEdge::zero(), mEdge::zero(), em0[i]});
        }
      }
      if (it != controls.end() && it->qubit == z) {
        ++it;
      }
    }

    // process the larger target by combining the four DDs from the smaller
    // target
    auto e = makeDDNode(z, em0);

    // process lines above the larger target
    const auto end = static_cast<Qubit>(n + start);
    for (++z; z < end; ++z) {
      if (it != controls.end() && it->qubit == z) {
        if (it->type == qc::Control::Type::Neg) { // negative control
          e = makeDDNode(z, std::array{e, mEdge::zero(), mEdge::zero(),
                                       makeIdent(start, z - 1U)});
        } else { // positive control
          e = makeDDNode(z, std::array{makeIdent(start, z - 1U), mEdge::zero(),
                                       mEdge::zero(), e});
        }
        ++it;
      } else { // not connected (current qubit is not a control/target qubit)
        e = makeDDNode(z, std::array{e, mEdge::zero(), mEdge::zero(), e});
      }
    }

    return e;
  }

private:
  // check whether node represents a symmetric matrix or the identity
  void checkSpecialMatrices(mNode* p) {
    if (mNode::isTerminal(p)) {
      return;
    }

    // check if matrix resembles identity
    p->setIdentity(false);
    const auto& e0 = p->e[0];
    const auto& e1 = p->e[1];
    const auto& e2 = p->e[2];
    const auto& e3 = p->e[3];
    if (!mNode::isIdentity(e0.p) || !e1.w.exactlyZero() ||
        !e2.w.exactlyZero() || !e0.w.exactlyOne() || !e3.w.exactlyOne() ||
        !mNode::isIdentity(e3.p)) {
      return;
    }
    p->setIdentity(true);
  }

  vCachedEdge makeStateFromVector(const CVec::const_iterator& begin,
                                  const CVec::const_iterator& end,
                                  const Qubit level) {
    if (level == 0U) {
      assert(std::distance(begin, end) == 2);
      const auto zeroSuccessor = vCachedEdge::terminal(*begin);
      const auto oneSuccessor = vCachedEdge::terminal(*(begin + 1));
      return makeDDNode<vNode, CachedEdge>(0, {zeroSuccessor, oneSuccessor});
    }

    const auto half = std::distance(begin, end) / 2;
    const auto zeroSuccessor =
        makeStateFromVector(begin, begin + half, level - 1);
    const auto oneSuccessor = makeStateFromVector(begin + half, end, level - 1);
    return makeDDNode<vNode, CachedEdge>(level, {zeroSuccessor, oneSuccessor});
  }

  /**
  Constructs a decision diagram (DD) from a complex matrix using a recursive
  algorithm.
  @param matrix The complex matrix from which to create the DD.
  @param level The current level of recursion. Starts at the highest level of
  the matrix (log base 2 of the matrix size - 1).
  @param rowStart The starting row of the quadrant being processed.
  @param rowEnd The ending row of the quadrant being processed.
  @param colStart The starting column of the quadrant being processed.
  @param colEnd The ending column of the quadrant being processed.
  @return An mCachedEdge representing the root node of the created DD.
  @details This function recursively breaks down the matrix into quadrants until
  each quadrant has only one element. At each level of recursion, four new edges
  are created, one for each quadrant of the matrix. The four resulting decision
  diagram edges are used to create a new decision diagram node at the current
  level, and this node is returned as the result of the current recursive call.
  At the base case of recursion, the matrix has only one element, which is
  converted into a terminal node of the decision diagram.
  @note This function assumes that the matrix size is a power of two.
  **/
  mCachedEdge makeDDFromMatrix(const CMat& matrix, const Qubit level,
                               const std::size_t rowStart,
                               const std::size_t rowEnd,
                               const std::size_t colStart,
                               const std::size_t colEnd) {
    // base case
    if (level == 0U) {
      assert(rowEnd - rowStart == 2);
      assert(colEnd - colStart == 2);
      return makeDDNode<mNode, CachedEdge>(
          0U, {mCachedEdge::terminal(matrix[rowStart][colStart]),
               mCachedEdge::terminal(matrix[rowStart][colStart + 1]),
               mCachedEdge::terminal(matrix[rowStart + 1][colStart]),
               mCachedEdge::terminal(matrix[rowStart + 1][colStart + 1])});
    }

    // recursively call the function on all quadrants
    const auto rowMid = (rowStart + rowEnd) / 2;
    const auto colMid = (colStart + colEnd) / 2;
    const auto l = static_cast<Qubit>(level - 1U);

    return makeDDNode<mNode, CachedEdge>(
        level, {makeDDFromMatrix(matrix, l, rowStart, rowMid, colStart, colMid),
                makeDDFromMatrix(matrix, l, rowStart, rowMid, colMid, colEnd),
                makeDDFromMatrix(matrix, l, rowMid, rowEnd, colStart, colMid),
                makeDDFromMatrix(matrix, l, rowMid, rowEnd, colMid, colEnd)});
  }

public:
  // create a normalized DD node and return an edge pointing to it. The node is
  // not recreated if it already exists.
  template <class Node, template <class> class EdgeType>
  EdgeType<Node>
  makeDDNode(const Qubit var,
             const std::array<EdgeType<Node>,
                              std::tuple_size_v<decltype(Node::e)>>& edges,
             [[maybe_unused]] const bool generateDensityMatrix = false) {
    auto& memoryManager = getMemoryManager<Node>();
    auto p = memoryManager.get();
    assert(p->ref == 0U);

    p->v = var;
    if constexpr (std::is_same_v<Node, mNode> || std::is_same_v<Node, dNode>) {
      p->flags = 0;
      if constexpr (std::is_same_v<Node, dNode>) {
        p->setDensityMatrixNodeFlag(generateDensityMatrix);
      }
    }

    auto e = EdgeType<Node>::normalize(p, edges, memoryManager, cn);

    // look it up in the unique tables
    auto& uniqueTable = getUniqueTable<Node>();
    auto* l = uniqueTable.lookup(e.p);

    // set specific node properties for matrices
    if constexpr (std::is_same_v<Node, mNode>) {
      if (l == e.p) {
        checkSpecialMatrices(l);
      }
    }
    return EdgeType<Node>{l, e.w};
  }

  template <class Node>
  Edge<Node> deleteEdge(const Edge<Node>& e, const Qubit v,
                        const std::size_t edgeIdx) {
    std::unordered_map<Node*, Edge<Node>> nodes{};
    return deleteEdge(e, v, edgeIdx, nodes);
  }

private:
  template <class Node>
  Edge<Node> deleteEdge(const Edge<Node>& e, const Qubit v,
                        const std::size_t edgeIdx,
                        std::unordered_map<Node*, Edge<Node>>& nodes) {
    if (e.isTerminal()) {
      return e;
    }

    const auto& nodeIt = nodes.find(e.p);
    Edge<Node> r{};
    if (nodeIt != nodes.end()) {
      r = nodeIt->second;
    } else {
      constexpr std::size_t n = std::tuple_size_v<decltype(e.p->e)>;
      std::array<Edge<Node>, n> edges{};
      if (e.p->v == v) {
        for (std::size_t i = 0; i < n; i++) {
          edges[i] = i == edgeIdx
                         ? Edge<Node>::zero()
                         : e.p->e[i]; // optimization -> node cannot occur below
                                      // again, since dd is assumed to be free
        }
      } else {
        for (std::size_t i = 0; i < n; i++) {
          edges[i] = deleteEdge(e.p->e[i], v, edgeIdx, nodes);
        }
      }

      r = makeDDNode(e.p->v, edges);
      nodes[e.p] = r;
    }
    r.w = cn.lookup(r.w * e.w);
    return r;
  }

  ///
  /// Compute table definitions
  ///
public:
  void clearComputeTables() {
    vectorAdd.clear();
    matrixAdd.clear();
<<<<<<< HEAD
    vectorAddMagnitudes.clear();
    matrixAddMagnitudes.clear();
=======
    conjugateVector.clear();
>>>>>>> ef97a20e
    conjugateMatrixTranspose.clear();
    matrixMatrixMultiplication.clear();
    matrixVectorMultiplication.clear();
    vectorInnerProduct.clear();
    vectorKronecker.clear();
    matrixKronecker.clear();

    clearIdentityTable();

    stochasticNoiseOperationCache.clear();
    densityAdd.clear();
    densityDensityMultiplication.clear();
    densityNoise.clear();
  }

  ///
  /// Measurements from state decision diagrams
  ///
  std::string measureAll(vEdge& rootEdge, const bool collapse,
                         std::mt19937_64& mt, const fp epsilon = 0.001) {
    if (std::abs(ComplexNumbers::mag2(rootEdge.w) - 1.0) > epsilon) {
      if (rootEdge.w.approximatelyZero()) {
        throw std::runtime_error(
            "Numerical instabilities led to a 0-vector! Abort simulation!");
      }
      std::cerr << "WARNING in MAll: numerical instability occurred during "
                   "simulation: |alpha|^2 + |beta|^2 = "
                << ComplexNumbers::mag2(rootEdge.w) << ", but should be 1!\n";
    }

    if (rootEdge.isTerminal()) {
      return "";
    }

    vEdge cur = rootEdge;
    const auto numberOfQubits = static_cast<std::size_t>(rootEdge.p->v) + 1U;

    std::string result(numberOfQubits, '0');

    std::uniform_real_distribution<fp> dist(0.0, 1.0L);

    for (auto i = numberOfQubits; i > 0; --i) {
      fp p0 = ComplexNumbers::mag2(cur.p->e.at(0).w);
      const fp p1 = ComplexNumbers::mag2(cur.p->e.at(1).w);
      const fp tmp = p0 + p1;

      if (std::abs(tmp - 1.0) > epsilon) {
        throw std::runtime_error("Added probabilities differ from 1 by " +
                                 std::to_string(std::abs(tmp - 1.0)));
      }
      p0 /= tmp;

      const fp threshold = dist(mt);
      if (threshold < p0) {
        cur = cur.p->e.at(0);
      } else {
        result[cur.p->v] = '1';
        cur = cur.p->e.at(1);
      }
    }

    if (collapse) {
      vEdge e = vEdge::one();
      std::array<vEdge, 2> edges{};
      for (std::size_t p = 0U; p < numberOfQubits; ++p) {
        if (result[p] == '0') {
          edges[0] = e;
          edges[1] = vEdge::zero();
        } else {
          edges[0] = vEdge::zero();
          edges[1] = e;
        }
        e = makeDDNode(static_cast<Qubit>(p), edges);
      }
      incRef(e);
      decRef(rootEdge);
      rootEdge = e;
    }

    return std::string{result.rbegin(), result.rend()};
  }

private:
  fp assignProbabilities(const vEdge& edge,
                         std::unordered_map<const vNode*, fp>& probs) {
    auto it = probs.find(edge.p);
    if (it != probs.end()) {
      return ComplexNumbers::mag2(edge.w) * it->second;
    }
    double sum{1};
    if (!edge.isTerminal()) {
      sum = assignProbabilities(edge.p->e[0], probs) +
            assignProbabilities(edge.p->e[1], probs);
    }

    probs.insert({edge.p, sum});

    return ComplexNumbers::mag2(edge.w) * sum;
  }

public:
  std::pair<dd::fp, dd::fp>
  determineMeasurementProbabilities(const vEdge& rootEdge, const Qubit index,
                                    const bool assumeProbabilityNormalization) {
    std::map<const vNode*, fp> probsMone;
    std::set<const vNode*> visited;
    std::queue<const vNode*> q;

    probsMone[rootEdge.p] = ComplexNumbers::mag2(rootEdge.w);
    visited.insert(rootEdge.p);
    q.push(rootEdge.p);

    while (q.front()->v != index) {
      const auto* ptr = q.front();
      q.pop();
      const fp prob = probsMone[ptr];

      const auto& s0 = ptr->e[0];
      if (const auto s0w = static_cast<ComplexValue>(s0.w);
          !s0w.approximatelyZero()) {
        const fp tmp1 = prob * s0w.mag2();
        if (visited.find(s0.p) != visited.end()) {
          probsMone[s0.p] = probsMone[s0.p] + tmp1;
        } else {
          probsMone[s0.p] = tmp1;
          visited.insert(s0.p);
          q.push(s0.p);
        }
      }

      const auto& s1 = ptr->e[1];
      if (const auto s1w = static_cast<ComplexValue>(s1.w);
          !s1w.approximatelyZero()) {
        const fp tmp1 = prob * s1w.mag2();
        if (visited.find(s1.p) != visited.end()) {
          probsMone[s1.p] = probsMone[s1.p] + tmp1;
        } else {
          probsMone[s1.p] = tmp1;
          visited.insert(s1.p);
          q.push(s1.p);
        }
      }
    }

    fp pzero{0};
    fp pone{0};

    if (assumeProbabilityNormalization) {
      while (!q.empty()) {
        const auto* ptr = q.front();
        q.pop();
        const auto& s0 = ptr->e[0];
        if (const auto s0w = static_cast<ComplexValue>(s0.w);
            !s0w.approximatelyZero()) {
          pzero += probsMone[ptr] * s0w.mag2();
        }
        const auto& s1 = ptr->e[1];
        if (const auto s1w = static_cast<ComplexValue>(s1.w);
            !s1w.approximatelyZero()) {
          pone += probsMone[ptr] * s1w.mag2();
        }
      }
    } else {
      std::unordered_map<const vNode*, fp> probs;
      assignProbabilities(rootEdge, probs);

      while (!q.empty()) {
        const auto* ptr = q.front();
        q.pop();

        const auto& s0 = ptr->e[0];
        if (const auto s0w = static_cast<ComplexValue>(s0.w);
            !s0w.approximatelyZero()) {
          pzero += probsMone[ptr] * probs[s0.p] * s0w.mag2();
        }
        const auto& s1 = ptr->e[1];
        if (const auto s1w = static_cast<ComplexValue>(s1.w);
            !s1w.approximatelyZero()) {
          pone += probsMone[ptr] * probs[s1.p] * s1w.mag2();
        }
      }
    }
    return {pzero, pone};
  }

  /**
   * @brief Measures the qubit with the given index in the given state vector
   * decision diagram. Collapses the state according to the measurement result.
   * @param rootEdge the root edge of the state vector decision diagram
   * @param index the index of the qubit to be measured
   * @param assumeProbabilityNormalization whether or not to assume that the
   * state vector decision diagram has normalized edge weights.
   * @param mt the random number generator
   * @param epsilon the numerical precision used for checking the normalization
   * of the state vector decision diagram
   * @return the measurement result ('0' or '1')
   * @throws std::runtime_error if a numerical instability is detected during
   * the measurement.
   */
  char measureOneCollapsing(vEdge& rootEdge, const Qubit index,
                            const bool assumeProbabilityNormalization,
                            std::mt19937_64& mt, const fp epsilon = 0.001) {
    const auto& [pzero, pone] = determineMeasurementProbabilities(
        rootEdge, index, assumeProbabilityNormalization);
    const fp sum = pzero + pone;
    if (std::abs(sum - 1) > epsilon) {
      throw std::runtime_error(
          "Numerical instability occurred during measurement: |alpha|^2 + "
          "|beta|^2 = " +
          std::to_string(pzero) + " + " + std::to_string(pone) + " = " +
          std::to_string(pzero + pone) + ", but should be 1!");
    }
    std::uniform_real_distribution<fp> dist(0., 1.);
    if (const auto threshold = dist(mt); threshold < pzero / sum) {
      performCollapsingMeasurement(rootEdge, index, pzero, true);
      return '0';
    }
    performCollapsingMeasurement(rootEdge, index, pone, false);
    return '1';
  }

  char measureOneCollapsing(dEdge& e, const Qubit index, std::mt19937_64& mt) {
    char measuredResult = '0';
    dEdge::alignDensityEdge(e);
    const auto nrQubits = e.p->v + 1U;
    dEdge::setDensityMatrixTrue(e);

    auto const measZeroDd = makeGateDD(MEAS_ZERO_MAT, nrQubits, index);

    auto tmp0 = conjugateTranspose(measZeroDd);
    auto tmp1 = multiply(e, densityFromMatrixEdge(tmp0), 0, false);
    auto tmp2 = multiply(densityFromMatrixEdge(measZeroDd), tmp1, 0, true);
    auto densityMatrixTrace = trace(tmp2);

    std::uniform_real_distribution<fp> dist(0., 1.);
    if (const auto threshold = dist(mt); threshold > densityMatrixTrace.r) {
      auto const measOneDd = makeGateDD(MEAS_ONE_MAT, nrQubits, index);
      tmp0 = conjugateTranspose(measOneDd);
      tmp1 = multiply(e, densityFromMatrixEdge(tmp0), 0, false);
      tmp2 = multiply(densityFromMatrixEdge(measOneDd), tmp1, 0, true);
      measuredResult = '1';
      densityMatrixTrace = trace(tmp2);
    }

    incRef(tmp2);
    dEdge::alignDensityEdge(e);
    decRef(e);
    e = tmp2;
    dEdge::setDensityMatrixTrue(e);

    // Normalize density matrix
    auto result = e.w / densityMatrixTrace;
    cn.decRef(e.w);
    e.w = cn.lookup(result);
    cn.incRef(e.w);
    return measuredResult;
  }

  /**
   * @brief Performs a specific measurement on the given state vector decision
   * diagram. Collapses the state according to the measurement result.
   * @param rootEdge the root edge of the state vector decision diagram
   * @param index the index of the qubit to be measured
   * @param probability the probability of the measurement result (required for
   * normalization)
   * @param measureZero whether or not to measure '0' (otherwise '1' is
   * measured)
   */
  void performCollapsingMeasurement(vEdge& rootEdge, const Qubit index,
                                    const fp probability,
                                    const bool measureZero) {
    GateMatrix measurementMatrix = measureZero ? MEAS_ZERO_MAT : MEAS_ONE_MAT;

    const auto measurementGate =
        makeGateDD(measurementMatrix, rootEdge.p->v + 1U, index);

    vEdge e = multiply(measurementGate, rootEdge);

    assert(probability > 0.);
    e.w = cn.lookup(e.w / std::sqrt(probability));
    incRef(e);
    decRef(rootEdge);
    rootEdge = e;
  }

  ///
  /// Addition
  ///
  ComputeTable<vCachedEdge, vCachedEdge, vCachedEdge,
               Config::CT_VEC_ADD_NBUCKET>
      vectorAdd{};
  ComputeTable<mCachedEdge, mCachedEdge, mCachedEdge,
               Config::CT_MAT_ADD_NBUCKET>
      matrixAdd{};
  ComputeTable<dCachedEdge, dCachedEdge, dCachedEdge, Config::CT_DM_ADD_NBUCKET>
      densityAdd{};

  template <class Node> [[nodiscard]] auto& getAddComputeTable() {
    if constexpr (std::is_same_v<Node, vNode>) {
      return vectorAdd;
    } else if constexpr (std::is_same_v<Node, mNode>) {
      return matrixAdd;
    } else if constexpr (std::is_same_v<Node, dNode>) {
      return densityAdd;
    }
  }

  ComputeTable<vCachedEdge, vCachedEdge, vCachedEdge,
               Config::CT_VEC_ADD_MAG_NBUCKET>
      vectorAddMagnitudes{};
  ComputeTable<mCachedEdge, mCachedEdge, mCachedEdge,
               Config::CT_MAT_ADD_MAG_NBUCKET>
      matrixAddMagnitudes{};

  template <class Node> [[nodiscard]] auto& getAddMagnitudesComputeTable() {
    if constexpr (std::is_same_v<Node, vNode>) {
      return vectorAddMagnitudes;
    } else if constexpr (std::is_same_v<Node, mNode>) {
      return matrixAddMagnitudes;
    }
  }

  template <class Node>
  Edge<Node> add(const Edge<Node>& x, const Edge<Node>& y) {
    Qubit var{};
    if (!x.isTerminal()) {
      var = x.p->v;
    }
    if (!y.isTerminal() && (y.p->v) > var) {
      var = y.p->v;
    }

    const auto result = add2(CachedEdge{x.p, x.w}, {y.p, y.w}, var);
    return cn.lookup(result);
  }

  template <class Node>
  CachedEdge<Node> add2(const CachedEdge<Node>& x, const CachedEdge<Node>& y,
                        const Qubit var) {
    if (x.w.exactlyZero()) {
      if (y.w.exactlyZero()) {
        return CachedEdge<Node>::zero();
      }
      return y;
    }
    if (y.w.exactlyZero()) {
      return x;
    }
    if (x.p == y.p) {
      const auto rWeight = x.w + y.w;
      return {x.p, rWeight};
    }

    auto& computeTable = getAddComputeTable<Node>();
    if (const auto* r = computeTable.lookup(x, y); r != nullptr) {
      return *r;
    }

    constexpr std::size_t n = std::tuple_size_v<decltype(x.p->e)>;
    std::array<CachedEdge<Node>, n> edge{};
    for (std::size_t i = 0U; i < n; i++) {
      CachedEdge<Node> e1{};
      if (!Node::isTerminal(x.p)) {
        auto& xSuccessor = x.p->e[i];
        e1 = {xSuccessor.p, 0};
        if (!xSuccessor.w.exactlyZero()) {
          e1.w = x.w * xSuccessor.w;
        }
      } else {
        e1 = x;
        if (y.p->e[i].isTerminal()) {
          e1 = CachedEdge<Node>::zero();
        }
      }
      CachedEdge<Node> e2{};
      if (!Node::isTerminal(y.p)) {
        auto& ySuccessor = y.p->e[i];
        e2 = {ySuccessor.p, 0};
        if (!ySuccessor.w.exactlyZero()) {
          e2.w = y.w * ySuccessor.w;
        }
      } else {
        e2 = y;
        if (x.p->e[i].isTerminal()) {
          e2 = CachedEdge<Node>::zero();
        }
      }

      if constexpr (std::is_same_v<Node, dNode>) {
        dNode::applyDmChangesToNode(e1.p);
        dNode::applyDmChangesToNode(e2.p);
        edge[i] = add2(e1, e2, var - 1);
        dNode::revertDmChangesToNode(e2.p);
        dNode::revertDmChangesToNode(e1.p);
      } else {
        edge[i] = add2(e1, e2, var - 1);
      }
    }
    auto r = makeDDNode(var, edge);
    computeTable.insert(x, y, r);
    return r;
  }

  /**
   For two vectors (or matrices) x and y it returns a result r such that for
   each index i: r[i] = sqrt(|x[i]|^2 + |y[i]|^2)
   @param x DD representation of the first operand
   @param y DD representation of the first operand
   @param var number of qubits in the DD
   @return DD representing the result
   **/
  template <class Node>
  CachedEdge<Node> addMagnitudes(const CachedEdge<Node>& x,
                                 const CachedEdge<Node>& y, const Qubit var) {
    if (x.w.exactlyZero()) {
      if (y.w.exactlyZero()) {
        return CachedEdge<Node>::zero();
      }
      const auto rWeight = y.w.mag();
      return {y.p, rWeight};
    }
    if (y.w.exactlyZero()) {
      const auto rWeight = x.w.mag();
      return {x.p, rWeight};
    }
    if (x.p == y.p) {
      const auto rWeight = std::sqrt(x.w.mag2() + y.w.mag2());
      return {x.p, rWeight};
    }

    auto& computeTable = getAddMagnitudesComputeTable<Node>();
    if (const auto* r = computeTable.lookup(x, y); r != nullptr) {
      return *r;
    }

    constexpr std::size_t n = std::tuple_size_v<decltype(x.p->e)>;
    std::array<CachedEdge<Node>, n> edge{};
    for (std::size_t i = 0U; i < n; i++) {
      CachedEdge<Node> e1{};
      if (!Node::isTerminal(x.p)) {
        auto& xSuccessor = x.p->e[i];
        e1 = {xSuccessor.p, 0};
        if (!xSuccessor.w.exactlyZero()) {
          e1.w = x.w * xSuccessor.w;
        }
      } else {
        e1 = x;
        if (y.p->e[i].isTerminal()) {
          e1 = CachedEdge<Node>::zero();
        }
      }
      CachedEdge<Node> e2{};
      if (!Node::isTerminal(y.p)) {
        auto& ySuccessor = y.p->e[i];
        e2 = {ySuccessor.p, 0};
        if (!ySuccessor.w.exactlyZero()) {
          e2.w = y.w * ySuccessor.w;
        }
      } else {
        e2 = y;
        if (x.p->e[i].isTerminal()) {
          e2 = CachedEdge<Node>::zero();
        }
      }
      edge[i] = addMagnitudes(e1, e2, var - 1);
    }
    auto r = makeDDNode(var, edge);
    computeTable.insert(x, y, r);
    return r;
  }

  ///
  /// Vector conjugation
  ///
  UnaryComputeTable<vNode*, vCachedEdge, Config::CT_VEC_CONJ_NBUCKET>
      conjugateVector{};

  vEdge conjugate(const vEdge& a) {
    auto r = conjugateRec(a);
    return {r.p, cn.lookup(r.w)};
  }

  vCachedEdge conjugateRec(const vEdge& a) {
    if (a.isZeroTerminal()) {
      return vCachedEdge::zero();
    }

    if (a.isTerminal()) {
      return {a.p, ComplexNumbers::conj(a.w)};
    }

    if (const auto* r = conjugateVector.lookup(a.p); r != nullptr) {
      return {r->p, r->w * ComplexNumbers::conj(a.w)};
    }

    std::array<vCachedEdge, 2> e{};
    e[0] = conjugateRec(a.p->e[0]);
    e[1] = conjugateRec(a.p->e[1]);
    auto res = makeDDNode(a.p->v, e);
    conjugateVector.insert(a.p, res);
    res.w = res.w * ComplexNumbers::conj(a.w);
    return res;
  }

  ///
  /// Matrix (conjugate) transpose
  ///
  UnaryComputeTable<mEdge, mEdge, Config::CT_MAT_CONJ_TRANS_NBUCKET>
      conjugateMatrixTranspose{};

  mEdge conjugateTranspose(const mEdge& a) {
    if (a.isTerminal()) { // terminal case
      return {a.p, ComplexNumbers::conj(a.w)};
    }

    // check if in compute table
    if (const auto* r = conjugateMatrixTranspose.lookup(a); r != nullptr) {
      return *r;
    }

    std::array<mEdge, NEDGE> e{};
    // conjugate transpose submatrices and rearrange as required
    for (auto i = 0U; i < RADIX; ++i) {
      for (auto j = 0U; j < RADIX; ++j) {
        e[RADIX * i + j] = conjugateTranspose(a.p->e[RADIX * j + i]);
      }
    }
    // create new top node
    auto res = makeDDNode(a.p->v, e);

    // adjust top weight including conjugate
    res.w = cn.lookup(res.w * ComplexNumbers::conj(a.w));

    // put it in the compute table
    conjugateMatrixTranspose.insert(a, res);
    return res;
  }

  ///
  /// Multiplication
  ///
  ComputeTable<mNode*, vNode*, vCachedEdge, Config::CT_MAT_VEC_MULT_NBUCKET>
      matrixVectorMultiplication{};
  ComputeTable<mNode*, mNode*, mCachedEdge, Config::CT_MAT_MAT_MULT_NBUCKET>
      matrixMatrixMultiplication{};
  ComputeTable<dNode*, dNode*, dCachedEdge, Config::CT_DM_DM_MULT_NBUCKET>
      densityDensityMultiplication{};

  template <class RightOperandNode>
  [[nodiscard]] auto& getMultiplicationComputeTable() {
    if constexpr (std::is_same_v<RightOperandNode, vNode>) {
      return matrixVectorMultiplication;
    } else if constexpr (std::is_same_v<RightOperandNode, mNode>) {
      return matrixMatrixMultiplication;
    } else if constexpr (std::is_same_v<RightOperandNode, dNode>) {
      return densityDensityMultiplication;
    }
  }

  dEdge applyOperationToDensity(dEdge& e, const mEdge& operation) {
    auto tmp0 = conjugateTranspose(operation);
    auto tmp1 = multiply(e, densityFromMatrixEdge(tmp0), 0, false);
    auto tmp2 = multiply(densityFromMatrixEdge(operation), tmp1, 0, true);
    incRef(tmp2);
    dEdge::alignDensityEdge(e);
    decRef(e);
    e = tmp2;
    dEdge::setDensityMatrixTrue(e);
    return e;
  }

  template <class LeftOperandNode, class RightOperandNode>
  Edge<RightOperandNode>
  multiply(const Edge<LeftOperandNode>& x, const Edge<RightOperandNode>& y,
           const Qubit start = 0,
           [[maybe_unused]] const bool generateDensityMatrix = false) {
    using LEdge = Edge<LeftOperandNode>;
    using REdge = Edge<RightOperandNode>;
    static_assert(std::disjunction_v<std::is_same<LEdge, mEdge>,
                                     std::is_same<LEdge, dEdge>>,
                  "Left operand must be a matrix or density matrix");
    static_assert(std::disjunction_v<std::is_same<REdge, vEdge>,
                                     std::is_same<REdge, mEdge>,
                                     std::is_same<REdge, dEdge>>,
                  "Right operand must be a vector, matrix or density matrix");
    Qubit var{};
    if constexpr (std::is_same_v<LEdge, dEdge>) {
      auto xCopy = x;
      auto yCopy = y;
      dEdge::applyDmChangesToEdges(xCopy, yCopy);

      if (!xCopy.isTerminal()) {
        var = xCopy.p->v;
      }
      if (!y.isTerminal() && yCopy.p->v > var) {
        var = yCopy.p->v;
      }

      const auto e = multiply2(xCopy, yCopy, var, start, generateDensityMatrix);
      dEdge::revertDmChangesToEdges(xCopy, yCopy);
      return cn.lookup(e);
    } else {
      if (!x.isTerminal()) {
        var = x.p->v;
      }
      if (!y.isTerminal() && y.p->v > var) {
        var = y.p->v;
      }
      const auto e = multiply2(x, y, var, start);
      return cn.lookup(e);
    }
  }

private:
  template <class LeftOperandNode, class RightOperandNode>
  CachedEdge<RightOperandNode>
  multiply2(const Edge<LeftOperandNode>& x, const Edge<RightOperandNode>& y,
            const Qubit var, const Qubit start = 0,
            [[maybe_unused]] const bool generateDensityMatrix = false) {
    using LEdge = Edge<LeftOperandNode>;
    using REdge = Edge<RightOperandNode>;
    using ResultEdge = CachedEdge<RightOperandNode>;

    if (x.w.exactlyZero() || y.w.exactlyZero()) {
      return ResultEdge::zero();
    }

    const auto xWeight = static_cast<ComplexValue>(x.w);
    const auto yWeight = static_cast<ComplexValue>(y.w);
    const auto rWeight = xWeight * yWeight;
    if (x.isIdentity()) {
      return {y.p, rWeight};
    }

    if constexpr (std::is_same_v<RightOperandNode, mNode> ||
                  std::is_same_v<RightOperandNode, dNode>) {
      if (y.isIdentity()) {
        return {x.p, rWeight};
      }
    }
    assert(x.p != nullptr);
    assert(y.p != nullptr);

    auto& computeTable = getMultiplicationComputeTable<RightOperandNode>();
    if (const auto* r = computeTable.lookup(x.p, y.p, generateDensityMatrix);
        r != nullptr) {
      return {r->p, r->w * rWeight};
    }

    constexpr std::size_t n = std::tuple_size_v<decltype(y.p->e)>;

    constexpr std::size_t rows = RADIX;
    constexpr std::size_t cols = n == NEDGE ? RADIX : 1U;

    std::array<ResultEdge, n> edge{};
    for (auto i = 0U; i < rows; i++) {
      for (auto j = 0U; j < cols; j++) {
        auto idx = cols * i + j;
        edge[idx] = ResultEdge::zero();
        for (auto k = 0U; k < rows; k++) {
          const auto xIdx = rows * i + k;
          LEdge e1 = x.p->e[xIdx];

          const auto yIdx = j + cols * k;
          REdge e2 = y.p->e[yIdx];

          const auto v = static_cast<Qubit>(var - 1);
          if constexpr (std::is_same_v<LeftOperandNode, dNode>) {
            dCachedEdge m;
            dEdge::applyDmChangesToEdges(e1, e2);
            if (!generateDensityMatrix || idx == 1) {
              // When generateDensityMatrix is false or I have the first edge I
              // don't optimize anything and set generateDensityMatrix to false
              // for all child edges
              m = multiply2(e1, e2, v, start, false);
            } else if (idx == 2) {
              // When I have the second edge and generateDensityMatrix == false,
              // then edge[2] == edge[1]
              if (k == 0) {
                if (edge[1].w.approximatelyZero()) {
                  edge[2] = ResultEdge::zero();
                } else {
                  edge[2] = edge[1];
                }
              }
              continue;
            } else {
              m = multiply2(e1, e2, v, start, generateDensityMatrix);
            }

            if (k == 0 || edge[idx].w.exactlyZero()) {
              edge[idx] = m;
            } else if (!m.w.exactlyZero()) {
              dNode::applyDmChangesToNode(edge[idx].p);
              dNode::applyDmChangesToNode(m.p);
              edge[idx] = add2(edge[idx], m, v);
              dNode::revertDmChangesToNode(m.p);
              dNode::revertDmChangesToNode(edge[idx].p);
            }
            // Undo modifications on density matrices
            dEdge::revertDmChangesToEdges(e1, e2);
          } else {
            auto m = multiply2(e1, e2, v, start);

            if (k == 0 || edge[idx].w.exactlyZero()) {
              edge[idx] = m;
            } else if (!m.w.exactlyZero()) {
              edge[idx] = add2(edge[idx], m, v);
            }
          }
        }
      }
    }

    auto e = makeDDNode(var, edge, generateDensityMatrix);
    computeTable.insert(x.p, y.p, e);

    e.w = e.w * rWeight;
    return e;
  }

  ///
  /// Inner product, fidelity, expectation value
  ///
public:
  ComputeTable<vNode*, vNode*, vCachedEdge, Config::CT_VEC_INNER_PROD_NBUCKET>
      vectorInnerProduct{};

  /**
      Calculates the inner product of two vector decision diagrams x and y.
      @param x a vector DD representing a quantum state
      @param y a vector DD representing a quantum state
      @return a complex number representing the scalar product of the DDs
  **/
  ComplexValue innerProduct(const vEdge& x, const vEdge& y) {
    if (x.isTerminal() || y.isTerminal() || x.w.approximatelyZero() ||
        y.w.approximatelyZero()) { // the 0 case
      return 0;
    }

    auto w = x.p->v;
    if (y.p->v > w) {
      w = y.p->v;
    }
    // Overall normalization factor needs to be conjugated
    // before input into recursive private function
    auto xCopy = vEdge{x.p, ComplexNumbers::conj(x.w)};
    return innerProduct(xCopy, y, w + 1U);
  }

  fp fidelity(const vEdge& x, const vEdge& y) {
    return innerProduct(x, y).mag2();
  }

  fp fidelityOfMeasurementOutcomes(const vEdge& e, const SparsePVec& probs,
                                   const qc::Permutation& permutation = {}) {
    if (e.w.approximatelyZero()) {
      return 0.;
    }
    return fidelityOfMeasurementOutcomesRecursive(e, probs, 0, permutation,
                                                  e.p->v + 1U);
  }

  fp fidelityOfMeasurementOutcomesRecursive(const vEdge& e,
                                            const SparsePVec& probs,
                                            const std::size_t i,
                                            const qc::Permutation& permutation,
                                            const std::size_t nQubits) {
    const auto top = ComplexNumbers::mag(e.w);
    if (e.isTerminal()) {
      auto idx = i;
      if (!permutation.empty()) {
        const auto binaryString = intToBinaryString(i, nQubits);
        std::string filteredString(permutation.size(), '0');
        for (const auto& [physical, logical] : permutation) {
          filteredString[logical] = binaryString[physical];
        }
        idx = std::stoull(filteredString, nullptr, 2);
      }
      if (auto it = probs.find(idx); it != probs.end()) {
        return top * std::sqrt(it->second);
      }
      return 0.;
    }

    std::size_t leftIdx = i;
    fp leftContribution = 0.;
    if (!e.p->e[0].w.approximatelyZero()) {
      leftContribution = fidelityOfMeasurementOutcomesRecursive(
          e.p->e[0], probs, leftIdx, permutation, nQubits);
    }

    std::size_t rightIdx = i | (1ULL << e.p->v);
    auto rightContribution = 0.;
    if (!e.p->e[1].w.approximatelyZero()) {
      rightContribution = fidelityOfMeasurementOutcomesRecursive(
          e.p->e[1], probs, rightIdx, permutation, nQubits);
    }

    return top * (leftContribution + rightContribution);
  }

private:
  /**
      Private function to recursively calculate the inner product of two vector
  decision diagrams x and y with var levels.
      @param x a vector DD representing a quantum state
      @param y a vector DD representing a quantum state
      @param var the number of levels contained in each vector DD
      @return a complex number  representing the scalar product of the DDs
      @note This function is called recursively such that the number of levels
  decreases each time to traverse the DDs.
  **/
  ComplexValue innerProduct(const vEdge& x, const vEdge& y, Qubit var) {
    const auto xWeight = static_cast<ComplexValue>(x.w);
    if (xWeight.approximatelyZero()) {
      return 0;
    }
    const auto yWeight = static_cast<ComplexValue>(y.w);
    if (yWeight.approximatelyZero()) {
      return 0;
    }

    const auto rWeight = xWeight * yWeight;
    if (var == 0) { // Multiplies terminal weights
      return rWeight;
    }

    if (const auto* r = vectorInnerProduct.lookup(x.p, y.p); r != nullptr) {
      return r->w * rWeight;
    }

    auto w = static_cast<Qubit>(var - 1U);
    ComplexValue sum = 0;
    // Iterates through edge weights recursively until terminal
    for (auto i = 0U; i < RADIX; i++) {
      vEdge e1{};
      if (!x.isTerminal() && x.p->v == w) {
        e1 = x.p->e[i];
        e1.w = ComplexNumbers::conj(e1.w);
      } else {
        e1 = {x.p, Complex::one()};
      }
      vEdge e2{};
      if (!y.isTerminal() && y.p->v == w) {
        e2 = y.p->e[i];
      } else {
        e2 = {y.p, Complex::one()};
      }
      sum += innerProduct(e1, e2, w);
    }
    vectorInnerProduct.insert(x.p, y.p, vCachedEdge::terminal(sum));
    return sum * rWeight;
  }

public:
  /**
      Calculates the expectation value of an operator x with respect to a
  quantum state y given their corresponding decision diagrams.
      @param x a matrix DD representing the operator
      @param y a vector DD representing the quantum state
      @return a floating point value representing the expectation value of the
  operator with respect to the quantum state
      @throw an exception message is thrown if the edges are not on the same
  level or if the expectation value is non-real.
      @note This function calls the multiply() function to apply the operator to
  the quantum state, then calls innerProduct() to calculate the overlap between
  the original state and the applied state i.e. <Psi| Psi'> = <Psi| (Op|Psi>).
            It also calls the garbageCollect() function to free up any unused
  memory.
  **/
  fp expectationValue(const mEdge& x, const vEdge& y) {
    assert(!x.isTerminal() && !y.isTerminal());
    if (x.p->v != y.p->v) {
      throw std::invalid_argument(
          "Observable and state must act on the same number of qubits to "
          "compute the expectation value.");
    }

    auto yPrime = multiply(x, y);
    const ComplexValue expValue = innerProduct(y, yPrime);

    assert(RealNumber::approximatelyZero(expValue.i));
    return expValue.r;
  }

  ///
  /// Kronecker/tensor product
  ///

  ComputeTable<vNode*, vNode*, vCachedEdge, Config::CT_VEC_KRON_NBUCKET>
      vectorKronecker{};
  ComputeTable<mNode*, mNode*, mCachedEdge, Config::CT_MAT_KRON_NBUCKET>
      matrixKronecker{};

  template <class Node> [[nodiscard]] auto& getKroneckerComputeTable() {
    if constexpr (std::is_same_v<Node, vNode>) {
      return vectorKronecker;
    } else {
      return matrixKronecker;
    }
  }

  template <class Node>
  Edge<Node> kronecker(const Edge<Node>& x, const Edge<Node>& y,
                       const bool incIdx = true) {
    if constexpr (std::is_same_v<Node, dNode>) {
      throw std::invalid_argument(
          "Kronecker is currently not supported for density matrices");
    }

    const auto e = kronecker2(x, y, incIdx);
    return cn.lookup(e);
  }

  // extent the DD pointed to by `e` with `h` identities on top and `l`
  // identities at the bottom
  mEdge extend(const mEdge& e, const Qubit h, const Qubit l = 0) {
    auto f = (l > 0) ? kronecker(e, makeIdent(l)) : e;
    auto g = (h > 0) ? kronecker(makeIdent(h), f) : f;
    return g;
  }

private:
  template <class Node>
  CachedEdge<Node> kronecker2(const Edge<Node>& x, const Edge<Node>& y,
                              const bool incIdx = true) {
    if (x.w.exactlyZero() || y.w.exactlyZero()) {
      return CachedEdge<Node>::zero();
    }
    const auto xWeight = static_cast<ComplexValue>(x.w);
    if (xWeight.approximatelyZero()) {
      return CachedEdge<Node>::zero();
    }
    const auto yWeight = static_cast<ComplexValue>(y.w);
    if (yWeight.approximatelyZero()) {
      return CachedEdge<Node>::zero();
    }
    const auto rWeight = xWeight * yWeight;
    if (rWeight.approximatelyZero()) {
      return CachedEdge<Node>::zero();
    }

    if (x.isTerminal()) {
      return {y.p, rWeight};
    }

    auto& computeTable = getKroneckerComputeTable<Node>();
    if (const auto* r = computeTable.lookup(x.p, y.p); r != nullptr) {
      return {r->p, rWeight};
    }

    constexpr std::size_t n = std::tuple_size_v<decltype(x.p->e)>;
    // special case handling for matrices
    if constexpr (n == NEDGE) {
      if (x.p->isIdentity()) {
        auto idx = incIdx ? static_cast<Qubit>(y.p->v + 1) : y.p->v;
        const auto yCopy = Edge<Node>{y.p, Complex::one()};
        auto e = makeDDNode(idx, std::array{yCopy, Edge<Node>::zero(),
                                            Edge<Node>::zero(), yCopy});
        for (auto i = 0; i < x.p->v; ++i) {
          idx = incIdx ? (e.p->v + 1) : e.p->v;
          e = makeDDNode(
              idx, std::array{e, Edge<Node>::zero(), Edge<Node>::zero(), e});
        }
        computeTable.insert(x.p, y.p, {e.p, e.w});
        return {e.p, rWeight};
      }
    }

    std::array<CachedEdge<Node>, n> edge{};
    for (auto i = 0U; i < n; ++i) {
      edge[i] = kronecker2(x.p->e[i], y, incIdx);
    }

    auto idx = incIdx ? (y.p->v + x.p->v + 1) : x.p->v;
    auto e = makeDDNode(static_cast<Qubit>(idx), edge, true);
    computeTable.insert(x.p, y.p, {e.p, e.w});
    return {e.p, rWeight};
  }

  ///
  /// (Partial) trace
  ///
public:
  mEdge partialTrace(const mEdge& a, const std::vector<bool>& eliminate) {
    auto r = trace(a, eliminate);
    return cn.lookup(r);
  }

  template <class Node> ComplexValue trace(const Edge<Node>& a) {
    const auto eliminate = std::vector<bool>(nqubits, true);
    return trace(a, eliminate).w;
  }

  /**
        Checks if a given matrix is close to the identity matrix, while ignoring
    any potential garbage qubits and ignoring the diagonal weights if
    `checkCloseToOne` is set to false.
        @param m An mEdge that represents the DD of the matrix.
        @param tol The accepted tolerance for the edge weights of the DD.
        @param garbage A vector of boolean values that defines which qubits are
    considered garbage qubits. If it's empty, then no qubit is considered to be
    a garbage qubit.
        @param checkCloseToOne If false, the function only checks if the matrix
    is close to a diagonal matrix.
    **/
  bool isCloseToIdentity(const mEdge& m, const dd::fp tol = 1e-10,
                         const std::vector<bool>& garbage = {},
                         const bool checkCloseToOne = true) {
    std::unordered_set<decltype(m.p)> visited{};
    visited.reserve(mUniqueTable.getNumActiveEntries());
    return isCloseToIdentityRecursive(m, visited, tol, garbage,
                                      checkCloseToOne);
  }

private:
  /// TODO: introduce a compute table for the trace?
  template <class Node>
  CachedEdge<Node> trace(const Edge<Node>& a,
                         const std::vector<bool>& eliminate,
                         std::size_t alreadyEliminated = 0) {
    const auto aWeight = static_cast<ComplexValue>(a.w);
    if (aWeight.approximatelyZero()) {
      return CachedEdge<Node>::zero();
    }

    if (Node::isTerminal(a.p) ||
        std::none_of(eliminate.begin(), eliminate.end(),
                     [](bool v) { return v; })) {
      return CachedEdge<Node>{a.p, aWeight};
    }

    const auto v = a.p->v;
    if (eliminate[v]) {
      const auto elims = alreadyEliminated + 1;
      auto r = add2(trace(a.p->e[0], eliminate, elims),
                    trace(a.p->e[3], eliminate, elims), v - 1);

      r.w = r.w * aWeight;
      return r;
    }

    std::array<CachedEdge<Node>, NEDGE> edge{};
    std::transform(a.p->e.cbegin(), a.p->e.cend(), edge.begin(),
                   [this, &eliminate, &alreadyEliminated](
                       const Edge<Node>& e) -> CachedEdge<Node> {
                     return trace(e, eliminate, alreadyEliminated);
                   });
    const auto adjustedV =
        static_cast<Qubit>(static_cast<std::size_t>(a.p->v) -
                           (static_cast<std::size_t>(std::count(
                                eliminate.begin(), eliminate.end(), true)) -
                            alreadyEliminated));
    auto r = makeDDNode(adjustedV, edge);
    r.w = r.w * aWeight;
    return r;
  }

  bool isCloseToIdentityRecursive(const mEdge& m,
                                  std::unordered_set<decltype(m.p)>& visited,
                                  const dd::fp tol,
                                  const std::vector<bool>& garbage,
                                  const bool checkCloseToOne) {
    // immediately return if this node has already been visited
    if (visited.find(m.p) != visited.end()) {
      return true;
    }

    // immediately return if this node is identical to the identity
    if (m.isTerminal() || m.p->isIdentity()) {
      return true;
    }

    const auto n = m.p->v;

    if (garbage.size() > n && garbage[n]) {
      return isCloseToIdentityRecursive(m.p->e[0U], visited, tol, garbage,
                                        checkCloseToOne) &&
             isCloseToIdentityRecursive(m.p->e[1U], visited, tol, garbage,
                                        checkCloseToOne) &&
             isCloseToIdentityRecursive(m.p->e[2U], visited, tol, garbage,
                                        checkCloseToOne) &&
             isCloseToIdentityRecursive(m.p->e[3U], visited, tol, garbage,
                                        checkCloseToOne);
      ;
    }

    // check whether any of the middle successors is non-zero, i.e., m = [ x 0 0
    // y ]
    const auto mag1 = dd::ComplexNumbers::mag2(m.p->e[1U].w);
    const auto mag2 = dd::ComplexNumbers::mag2(m.p->e[2U].w);
    if (mag1 > tol || mag2 > tol) {
      return false;
    }

    if (checkCloseToOne) {
      // check whether  m = [ ~1 0 0 y ]
      const auto mag0 = dd::ComplexNumbers::mag2(m.p->e[0U].w);
      if (std::abs(mag0 - 1.0) > tol) {
        return false;
      }
      const auto arg0 = dd::ComplexNumbers::arg(m.p->e[0U].w);
      if (std::abs(arg0) > tol) {
        return false;
      }

      // check whether m = [ x 0 0 ~1 ] or m = [ x 0 0 ~0 ] (the last case is
      // true for an ancillary qubit)
      const auto mag3 = dd::ComplexNumbers::mag2(m.p->e[3U].w);
      if (mag3 > tol) {
        if (std::abs(mag3 - 1.0) > tol) {
          return false;
        }
        const auto arg3 = dd::ComplexNumbers::arg(m.p->e[3U].w);
        if (std::abs(arg3) > tol) {
          return false;
        }
      }
    }
    // m either has the form [ ~1 0 0 ~1 ] or [ ~1 0 0 ~0 ]
    const auto ident0 = isCloseToIdentityRecursive(m.p->e[0U], visited, tol,
                                                   garbage, checkCloseToOne);

    if (!ident0) {
      return false;
    }
    // m either has the form [ I 0 0 ~1 ] or [ I 0 0 ~0 ]
    const auto ident3 = isCloseToIdentityRecursive(m.p->e[3U], visited, tol,
                                                   garbage, checkCloseToOne);

    visited.insert(m.p);
    return ident3;
  }

public:
  ///
  /// Identity matrices
  ///
  // create n-qubit identity DD. makeIdent(n) === makeIdent(0, n-1)
  mEdge makeIdent(const std::size_t n) {
    if (n == 0U) {
      return mEdge::one();
    }
    return makeIdent(0, n - 1);
  }
  mEdge makeIdent(const std::size_t leastSignificantQubit,
                  const std::size_t mostSignificantQubit) {
    if (mostSignificantQubit < leastSignificantQubit) {
      return mEdge::one();
    }

    const auto& entry = idTable.at(mostSignificantQubit);
    if (leastSignificantQubit == 0 && entry.p != nullptr) {
      return entry;
    }

    if (mostSignificantQubit >= 1) {
      const auto& prevEntry = idTable.at(mostSignificantQubit - 1);
      if (!prevEntry.isTerminal()) {
        idTable.at(mostSignificantQubit) = makeDDNode(
            static_cast<Qubit>(mostSignificantQubit),
            std::array{prevEntry, mEdge::zero(), mEdge::zero(), prevEntry});
        return idTable[mostSignificantQubit];
      }
    }

    auto e = makeDDNode(
        static_cast<Qubit>(leastSignificantQubit),
        std::array{mEdge::one(), mEdge::zero(), mEdge::zero(), mEdge::one()});
    for (auto k = leastSignificantQubit + 1; k <= mostSignificantQubit; ++k) {
      e = makeDDNode(static_cast<Qubit>(k),
                     std::array{e, mEdge::zero(), mEdge::zero(), e});
    }
    if (leastSignificantQubit == 0) {
      idTable.at(mostSignificantQubit) = e;
    }
    return e;
  }

  // identity table access and reset
  [[nodiscard]] const auto& getIdentityTable() const { return idTable; }

  void clearIdentityTable() {
    for (auto& entry : idTable) {
      entry.p = nullptr;
    }
  }

  mEdge createInitialMatrix(const std::size_t n,
                            const std::vector<bool>& ancillary) {
    auto e = makeIdent(n);
    incRef(e);
    return reduceAncillae(e, ancillary);
  }

private:
  std::vector<mEdge> idTable{};

  ///
  /// Noise Operations
  ///
public:
  StochasticNoiseOperationTable<mEdge, Config::STOCHASTIC_CACHE_OPS>
      stochasticNoiseOperationCache{nqubits};
  DensityNoiseTable<dEdge, dEdge, Config::CT_DM_NOISE_NBUCKET> densityNoise{};

  ///
  /// Ancillary and garbage reduction
  ///
  mEdge reduceAncillae(mEdge& e, const std::vector<bool>& ancillary,
                       const bool regular = true) {
    // return if no more garbage left
    if (std::none_of(ancillary.begin(), ancillary.end(),
                     [](bool v) { return v; }) ||
        e.isTerminal()) {
      return e;
    }
    Qubit lowerbound = 0;
    for (auto i = 0U; i < ancillary.size(); ++i) {
      if (ancillary[i]) {
        lowerbound = static_cast<Qubit>(i);
        break;
      }
    }
    if (e.p->v < lowerbound) {
      return e;
    }
    const auto f = reduceAncillaeRecursion(e.p, ancillary, lowerbound, regular);
    const auto res = mEdge{f.p, cn.lookup(e.w * f.w)};
    incRef(res);
    decRef(e);
    return res;
  }

  /**
  For each garbage qubit q, sums all the entries for q = 0 and q = 1 and sets
  the entry for q = 0 to the sum and the entry for q = 1 to zero. In order to be
  sure that the probabilities of the resulting state are the sum of the
  probabilities of the initial state, we don't simply compute a sum, but we
  compute `sqrt(|a|^2 + |b|^2)` for two entries `a` and `b`.
  @param e DD representation of the matrix/vector
  @param garbage vector that describes which qubits are garbage and which ones
  are not. If garbage[i] = true, then qubit q_i is considered garbage
  @param normalizeWeights By default set to `false`. If set to `true`,  the
  function changes all weights in the DD to their magnitude, also for
  non-garbage qubits. This is used for checking partial equivalence of circuits.
  For partial equivalence, only the measurement probabilities are considered, so
  we need to consider only the magnitudes of each entry.
  @return DD representing of the reduced matrix/vector
  **/
  vEdge reduceGarbage(vEdge& e, const std::vector<bool>& garbage,
                      const bool normalizeWeights = false) {
    // return if no more garbage left
    if (!normalizeWeights && (std::none_of(garbage.begin(), garbage.end(),
                                           [](bool v) { return v; }) ||
                              e.isTerminal())) {
      return e;
    }
    Qubit lowerbound = 0;
    for (std::size_t i = 0U; i < garbage.size(); ++i) {
      if (garbage[i]) {
        lowerbound = static_cast<Qubit>(i);
        break;
      }
    }
    if (!normalizeWeights && e.p->v < lowerbound) {
      return e;
    }
    const auto f =
        reduceGarbageRecursion(e.p, garbage, lowerbound, normalizeWeights);
    auto weight = e.w * f.w;
    if (normalizeWeights) {
      weight = weight.mag();
    }
    const auto res = vEdge{f.p, cn.lookup(weight)};
    incRef(res);
    decRef(e);
    return res;
  }
  mEdge reduceGarbage(mEdge& e, const std::vector<bool>& garbage,
                      const bool regular = true,
                      const bool normalizeWeights = false) {
    // return if no more garbage left
    if (!normalizeWeights && (std::none_of(garbage.begin(), garbage.end(),
                                           [](bool v) { return v; }) ||
                              e.isTerminal())) {
      return e;
    }
    Qubit lowerbound = 0;
    for (auto i = 0U; i < garbage.size(); ++i) {
      if (garbage[i]) {
        lowerbound = static_cast<Qubit>(i);
        break;
      }
    }
    if (!normalizeWeights && e.p->v < lowerbound) {
      return e;
    }
    const auto f = reduceGarbageRecursion(e.p, garbage, lowerbound, regular,
                                          normalizeWeights);
    auto weight = e.w * f.w;
    if (normalizeWeights) {
      weight = weight.mag();
    }
    const auto res = mEdge{f.p, cn.lookup(weight)};
    incRef(res);
    decRef(e);
    return res;
  }

private:
  mCachedEdge reduceAncillaeRecursion(mNode* p,
                                      const std::vector<bool>& ancillary,
                                      const Qubit lowerbound,
                                      const bool regular = true) {
    if (p->v < lowerbound) {
      return {p, 1.};
    }

    std::array<mCachedEdge, NEDGE> edges{};
    std::bitset<NEDGE> handled{};
    for (auto i = 0U; i < NEDGE; ++i) {
      if (!handled.test(i)) {
        if (p->e[i].isTerminal()) {
          edges[i] = {p->e[i].p, p->e[i].w};
        } else {
          edges[i] = reduceAncillaeRecursion(p->e[i].p, ancillary, lowerbound,
                                             regular);
          for (auto j = i + 1; j < NEDGE; ++j) {
            if (p->e[i].p == p->e[j].p) {
              edges[j] = edges[i];
              edges[j].w = edges[j].w * p->e[j].w;
              handled.set(j);
            }
          }
          edges[i].w = edges[i].w * p->e[i].w;
        }
        handled.set(i);
      }
    }
    if (!ancillary[p->v]) {
      return makeDDNode(p->v, edges);
    }

    // something to reduce for this qubit
    if (regular) {
      return makeDDNode(p->v, std::array{edges[0], mCachedEdge::zero(),
                                         edges[2], mCachedEdge::zero()});
    }
    return makeDDNode(p->v, std::array{edges[0], edges[1], mCachedEdge::zero(),
                                       mCachedEdge::zero()});
  }

  vCachedEdge reduceGarbageRecursion(vNode* p, const std::vector<bool>& garbage,
                                     const Qubit lowerbound,
                                     const bool normalizeWeights = false) {
    if (!normalizeWeights && p->v < lowerbound) {
      return {p, 1.};
    }

    std::array<vCachedEdge, RADIX> edges{};
    std::bitset<RADIX> handled{};
    for (auto i = 0U; i < RADIX; ++i) {
      if (!handled.test(i)) {
        if (p->e[i].isTerminal()) {
          const auto weight = normalizeWeights
                                  ? ComplexNumbers::mag(p->e[i].w)
                                  : static_cast<ComplexValue>(p->e[i].w);
          edges[i] = {p->e[i].p, weight};
        } else {
          edges[i] = reduceGarbageRecursion(p->e[i].p, garbage, lowerbound,
                                            normalizeWeights);
          for (auto j = i + 1; j < RADIX; ++j) {
            if (p->e[i].p == p->e[j].p) {
              edges[j] = edges[i];
              edges[j].w = edges[j].w * p->e[j].w;
              if (normalizeWeights) {
                edges[j].w = edges[j].w.mag();
              }
              handled.set(j);
            }
          }
          edges[i].w = edges[i].w * p->e[i].w;
          if (normalizeWeights) {
            edges[i].w = edges[i].w.mag();
          }
        }
        handled.set(i);
      }
    }
    if (!garbage[p->v]) {
      return makeDDNode(p->v, edges);
    }
    // something to reduce for this qubit
    return makeDDNode(p->v,
                      std::array{addMagnitudes(edges[0], edges[1], p->v - 1),
                                 vCachedEdge ::zero()});
  }
  mCachedEdge reduceGarbageRecursion(mNode* p, const std::vector<bool>& garbage,
                                     const Qubit lowerbound,
                                     const bool regular = true,
                                     const bool normalizeWeights = false) {
    if (!normalizeWeights && p->v < lowerbound) {
      return {p, 1.};
    }

    std::array<mCachedEdge, NEDGE> edges{};
    std::bitset<NEDGE> handled{};
    for (auto i = 0U; i < NEDGE; ++i) {
      if (!handled.test(i)) {
        if (p->e[i].isTerminal()) {
          const auto weight = normalizeWeights
                                  ? ComplexNumbers::mag(p->e[i].w)
                                  : static_cast<ComplexValue>(p->e[i].w);
          edges[i] = {p->e[i].p, weight};
        } else {
          edges[i] = reduceGarbageRecursion(p->e[i].p, garbage, lowerbound,
                                            regular, normalizeWeights);
          for (auto j = i + 1; j < NEDGE; ++j) {
            if (p->e[i].p == p->e[j].p) {
              edges[j] = edges[i];
              edges[j].w = edges[j].w * p->e[j].w;
              if (normalizeWeights) {
                edges[j].w = edges[j].w.mag();
              }
              handled.set(j);
            }
          }
          edges[i].w = edges[i].w * p->e[i].w;
          if (normalizeWeights) {
            edges[i].w = edges[i].w.mag();
          }
        }
        handled.set(i);
      }
    }
    if (!garbage[p->v]) {
      return makeDDNode(p->v, edges);
    }

    if (regular) {
      return makeDDNode(p->v,
                        std::array{addMagnitudes(edges[0], edges[2], p->v - 1),
                                   addMagnitudes(edges[1], edges[3], p->v - 1),
                                   mCachedEdge::zero(), mCachedEdge::zero()});
    }
    return makeDDNode(p->v,
                      std::array{addMagnitudes(edges[0], edges[1], p->v - 1),
                                 mCachedEdge::zero(),
                                 addMagnitudes(edges[2], edges[3], p->v - 1),
                                 mCachedEdge::zero()});
  }

  ///
  /// Vector and matrix extraction from DDs
  ///
public:
  // transfers a decision diagram from another package to this package
  template <class Node> Edge<Node> transfer(Edge<Node>& original) {
    if (original.isTerminal()) {
      return {original.p, cn.lookup(original.w)};
    }

    // POST ORDER TRAVERSAL USING ONE STACK
    // https://www.geeksforgeeks.org/iterative-postorder-traversal-using-stack/
    Edge<Node> root{};
    std::stack<Edge<Node>*> stack;

    std::unordered_map<decltype(original.p), decltype(original.p)> mappedNode{};

    Edge<Node>* currentEdge = &original;
    constexpr std::size_t n = std::tuple_size_v<decltype(original.p->e)>;
    // NOLINTNEXTLINE(cppcoreguidelines-avoid-do-while)
    do {
      while (currentEdge != nullptr && !currentEdge->isTerminal()) {
        for (std::size_t i = n - 1; i > 0; --i) {
          auto& edge = currentEdge->p->e[i];
          if (edge.isTerminal()) {
            continue;
          }
          if (edge.w.approximatelyZero()) {
            continue;
          }
          if (mappedNode.find(edge.p) != mappedNode.end()) {
            continue;
          }

          // non-zero edge to be included
          stack.push(&edge);
        }
        stack.push(currentEdge);
        currentEdge = &currentEdge->p->e[0];
      }
      currentEdge = stack.top();
      stack.pop();

      bool hasChild = false;
      for (std::size_t i = 1; i < n && !hasChild; ++i) {
        auto& edge = currentEdge->p->e[i];
        if (edge.w.approximatelyZero()) {
          continue;
        }
        if (mappedNode.find(edge.p) != mappedNode.end()) {
          continue;
        }
        hasChild = edge.p == stack.top()->p;
      }

      if (hasChild) {
        Edge<Node>* temp = stack.top();
        stack.pop();
        stack.push(currentEdge);
        currentEdge = temp;
      } else {
        if (mappedNode.find(currentEdge->p) != mappedNode.end()) {
          currentEdge = nullptr;
          continue;
        }
        std::array<Edge<Node>, n> edges{};
        for (std::size_t i = 0; i < n; i++) {
          if (currentEdge->p->e[i].isTerminal()) {
            edges[i].p = currentEdge->p->e[i].p;
          } else {
            edges[i].p = mappedNode[currentEdge->p->e[i].p];
          }
          edges[i].w = cn.lookup(currentEdge->p->e[i].w);
        }
        root = makeDDNode(currentEdge->p->v, edges);
        mappedNode[currentEdge->p] = root.p;
        currentEdge = nullptr;
      }
    } while (!stack.empty());
    root.w = cn.lookup(original.w * root.w);
    return root;
  }

  ///
  /// Deserialization
  /// Note: do not rely on the binary format being portable across different
  /// architectures/platforms
  ///

  template <class Node, class Edge = Edge<Node>,
            std::size_t N = std::tuple_size_v<decltype(Node::e)>>
  Edge deserialize(std::istream& is, const bool readBinary = false) {
    auto result = CachedEdge<Node>{};
    ComplexValue rootweight{};

    std::unordered_map<std::int64_t, Node*> nodes{};
    std::int64_t nodeIndex{};
    Qubit v{};
    std::array<ComplexValue, N> edgeWeights{};
    std::array<std::int64_t, N> edgeIndices{};
    edgeIndices.fill(-2);

    if (readBinary) {
      std::remove_const_t<decltype(SERIALIZATION_VERSION)> version{};
      is.read(reinterpret_cast<char*>(&version),
              sizeof(decltype(SERIALIZATION_VERSION)));
      if (version != SERIALIZATION_VERSION) {
        throw std::runtime_error(
            "Wrong Version of serialization file version. version of file: " +
            std::to_string(version) +
            "; current version: " + std::to_string(SERIALIZATION_VERSION));
      }

      if (!is.eof()) {
        rootweight.readBinary(is);
      }

      while (is.read(reinterpret_cast<char*>(&nodeIndex),
                     sizeof(decltype(nodeIndex)))) {
        is.read(reinterpret_cast<char*>(&v), sizeof(decltype(v)));
        for (std::size_t i = 0U; i < N; i++) {
          is.read(reinterpret_cast<char*>(&edgeIndices[i]),
                  sizeof(decltype(edgeIndices[i])));
          edgeWeights[i].readBinary(is);
        }
        result = deserializeNode(nodeIndex, v, edgeIndices, edgeWeights, nodes);
      }
    } else {
      std::string version;
      std::getline(is, version);
      if (std::stoi(version) != SERIALIZATION_VERSION) {
        throw std::runtime_error(
            "Wrong Version of serialization file version. version of file: " +
            version +
            "; current version: " + std::to_string(SERIALIZATION_VERSION));
      }

      const std::string complexRealRegex =
          R"(([+-]?(?:\d+(?:\.\d*)?|\.\d+)(?:[eE][+-]?\d+)?(?![ \d\.]*(?:[eE][+-])?\d*[iI]))?)";
      const std::string complexImagRegex =
          R"(( ?[+-]? ?(?:(?:\d+(?:\.\d*)?|\.\d+)(?:[eE][+-]?\d+)?)?[iI])?)";
      const std::string edgeRegex =
          " \\(((-?\\d+) (" + complexRealRegex + complexImagRegex + "))?\\)";
      const std::regex complexWeightRegex(complexRealRegex + complexImagRegex);

      std::string lineConstruct = "(\\d+) (\\d+)";
      for (std::size_t i = 0U; i < N; ++i) {
        lineConstruct += "(?:" + edgeRegex + ")";
      }
      lineConstruct += " *(?:#.*)?";
      const std::regex lineRegex(lineConstruct);
      std::smatch m;

      std::string line;
      if (std::getline(is, line)) {
        if (!std::regex_match(line, m, complexWeightRegex)) {
          throw std::runtime_error("Regex did not match second line: " + line);
        }
        rootweight.fromString(m.str(1), m.str(2));
      }

      while (std::getline(is, line)) {
        if (line.empty() || line.size() == 1) {
          continue;
        }

        if (!std::regex_match(line, m, lineRegex)) {
          throw std::runtime_error("Regex did not match line: " + line);
        }

        // match 1: node_idx
        // match 2: qubit_idx

        // repeats for every edge
        // match 3: edge content
        // match 4: edge_target_idx
        // match 5: real + imag (without i)
        // match 6: real
        // match 7: imag (without i)
        nodeIndex = std::stoi(m.str(1));
        v = static_cast<Qubit>(std::stoi(m.str(2)));

        for (auto edgeIdx = 3U, i = 0U; i < N; i++, edgeIdx += 5) {
          if (m.str(edgeIdx).empty()) {
            continue;
          }

          edgeIndices[i] = std::stoi(m.str(edgeIdx + 1));
          edgeWeights[i].fromString(m.str(edgeIdx + 3), m.str(edgeIdx + 4));
        }

        result = deserializeNode(nodeIndex, v, edgeIndices, edgeWeights, nodes);
      }
    }
    return {result.p, cn.lookup(result.w * rootweight)};
  }

  template <class Node, class Edge = Edge<Node>>
  Edge deserialize(const std::string& inputFilename, const bool readBinary) {
    auto ifs = std::ifstream(inputFilename, std::ios::binary);

    if (!ifs.good()) {
      throw std::invalid_argument("Cannot open serialized file: " +
                                  inputFilename);
    }

    return deserialize<Node>(ifs, readBinary);
  }

private:
  template <class Node, std::size_t N = std::tuple_size_v<decltype(Node::e)>>
  CachedEdge<Node>
  deserializeNode(const std::int64_t index, const Qubit v,
                  std::array<std::int64_t, N>& edgeIdx,
                  const std::array<ComplexValue, N>& edgeWeight,
                  std::unordered_map<std::int64_t, Node*>& nodes) {
    if (index == -1) {
      return CachedEdge<Node>::zero();
    }

    std::array<CachedEdge<Node>, N> edges{};
    for (auto i = 0U; i < N; ++i) {
      if (edgeIdx[i] == -2) {
        edges[i] = CachedEdge<Node>::zero();
      } else {
        if (edgeIdx[i] == -1) {
          edges[i] = CachedEdge<Node>::one();
        } else {
          edges[i].p = nodes[edgeIdx[i]];
        }
        edges[i].w = edgeWeight[i];
      }
    }
    // reset
    edgeIdx.fill(-2);

    auto r = makeDDNode(v, edges);
    nodes[index] = r.p;
    return r;
  }
};

} // namespace dd<|MERGE_RESOLUTION|>--- conflicted
+++ resolved
@@ -944,12 +944,9 @@
   void clearComputeTables() {
     vectorAdd.clear();
     matrixAdd.clear();
-<<<<<<< HEAD
     vectorAddMagnitudes.clear();
     matrixAddMagnitudes.clear();
-=======
     conjugateVector.clear();
->>>>>>> ef97a20e
     conjugateMatrixTranspose.clear();
     matrixMatrixMultiplication.clear();
     matrixVectorMultiplication.clear();
