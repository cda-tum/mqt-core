--- conflicted
+++ resolved
@@ -1361,31 +1361,46 @@
     std::array<CachedEdge<Node>, n> edge{};
     for (std::size_t i = 0U; i < n; i++) {
       CachedEdge<Node> e1{};
-      if (!Node::isTerminal(x.p)) {
+      if constexpr (std::is_same_v<Node, mNode>) {
+        if (x.isIdentity() || x.p->v < var) {
+          if (i == 0 || i == 3) {
+            e1 = x;
+          }
+        } else {
+          auto& xSuccessor = x.p->e[i];
+          e1 = {xSuccessor.p, 0};
+          if (!xSuccessor.w.exactlyZero()) {
+            e1.w = x.w * xSuccessor.w;
+          }
+        }
+      } else {
         auto& xSuccessor = x.p->e[i];
         e1 = {xSuccessor.p, 0};
         if (!xSuccessor.w.exactlyZero()) {
           e1.w = x.w * xSuccessor.w;
         }
+      }
+      CachedEdge<Node> e2{};
+      if constexpr (std::is_same_v<Node, mNode>) {
+        if (y.isIdentity() || y.p->v < var) {
+          if (i == 0 || i == 3) {
+            e2 = y;
+          }
+        } else {
+          auto& ySuccessor = y.p->e[i];
+          e2 = {ySuccessor.p, 0};
+          if (!ySuccessor.w.exactlyZero()) {
+            e2.w = y.w * ySuccessor.w;
+          }
+        }
       } else {
-        e1 = x;
-        if (y.p->e[i].isTerminal()) {
-          e1 = CachedEdge<Node>::zero();
-        }
-      }
-      CachedEdge<Node> e2{};
-      if (!Node::isTerminal(y.p)) {
         auto& ySuccessor = y.p->e[i];
         e2 = {ySuccessor.p, 0};
         if (!ySuccessor.w.exactlyZero()) {
           e2.w = y.w * ySuccessor.w;
         }
-      } else {
-        e2 = y;
-        if (x.p->e[i].isTerminal()) {
-          e2 = CachedEdge<Node>::zero();
-        }
-      }
+      }
+
       edge[i] = addMagnitudes(e1, e2, var - 1);
     }
     auto r = makeDDNode(var, edge);
@@ -2191,15 +2206,15 @@
                       const bool regular = true,
                       const bool normalizeWeights = false) {
     // return if no more garbage left
-<<<<<<< HEAD
-    if (std::none_of(garbage.begin(), garbage.end(),
+//<<<<<<< HEAD
+    if (!normalizeWeights && (std::none_of(garbage.begin(), garbage.end(),
                      [](bool v) { return v; }) ||
-        e.isZeroTerminal()) {
-=======
-    if (!normalizeWeights && (std::none_of(garbage.begin(), garbage.end(),
-                                           [](bool v) { return v; }) ||
-                              e.isTerminal())) {
->>>>>>> 91bd9ca9
+        e.isZeroTerminal())) {
+//=======
+//    if (!normalizeWeights && (std::none_of(garbage.begin(), garbage.end(),
+//                                           [](bool v) { return v; }) ||
+//                              e.isTerminal())) {
+//>>>>>>> main
       return e;
     }
 
@@ -2240,26 +2255,31 @@
         break;
       }
     }
-<<<<<<< HEAD
-    if (g.p->v < lowerbound) {
+//<<<<<<< HEAD
+    if (!normalizeWeights && g.p->v < lowerbound) {
       return g;
     }
 
-    const auto f = reduceGarbageRecursion(g.p, garbage, lowerbound, regular);
-    const auto res = mEdge{f.p, cn.lookup(g.w * f.w)};
-
-=======
-    if (!normalizeWeights && e.p->v < lowerbound) {
-      return e;
-    }
-    const auto f = reduceGarbageRecursion(e.p, garbage, lowerbound, regular,
+    const auto f = reduceGarbageRecursion(g.p, garbage, lowerbound, regular,
                                           normalizeWeights);
-    auto weight = e.w * f.w;
+    auto weight = g.w * f.w;
     if (normalizeWeights) {
       weight = weight.mag();
     }
     const auto res = mEdge{f.p, cn.lookup(weight)};
->>>>>>> 91bd9ca9
+
+//=======
+//    if (!normalizeWeights && e.p->v < lowerbound) {
+//      return e;
+//    }
+//    const auto f = reduceGarbageRecursion(e.p, garbage, lowerbound, regular,
+//                                          normalizeWeights);
+//    auto weight = e.w * f.w;
+//    if (normalizeWeights) {
+//      weight = weight.mag();
+//    }
+//    const auto res = mEdge{f.p, cn.lookup(weight)};
+//>>>>>>> main
     incRef(res);
     decRef(e);
     return res;
@@ -2401,7 +2421,6 @@
       auto addedReducedQubit = false;
       if (!handled.test(i)) {
         if (p->e[i].isTerminal()) {
-<<<<<<< HEAD
           if (!p->e[i].isZeroTerminal()) {
             for (auto j = p->v - 1; j > -1; j--) {
               if (garbage[static_cast<uint64_t>(j)]) {
@@ -2422,7 +2441,10 @@
             }
           }
           if (!addedReducedQubit) {
-            edges[i] = {p->e[i].p, p->e[i].w};
+            const auto weight = normalizeWeights
+                                    ? ComplexNumbers::mag(p->e[i].w)
+                                    : static_cast<ComplexValue>(p->e[i].w);
+            edges[i] = {p->e[i].p, weight};
           }
         } else {
           for (std::size_t j = p->e[i].p->v + 1; j < p->v; ++j) {
@@ -2444,20 +2466,11 @@
           }
           if (addedReducedQubit) {
             edges[i] = reduceGarbageRecursion(edges[i].p, garbage, lowerbound,
-                                              regular);
+                                              regular, normalizeWeights);
           } else {
             edges[i] =
-                reduceGarbageRecursion(p->e[i].p, garbage, lowerbound, regular);
-          }
-=======
-          const auto weight = normalizeWeights
-                                  ? ComplexNumbers::mag(p->e[i].w)
-                                  : static_cast<ComplexValue>(p->e[i].w);
-          edges[i] = {p->e[i].p, weight};
-        } else {
-          edges[i] = reduceGarbageRecursion(p->e[i].p, garbage, lowerbound,
-                                            regular, normalizeWeights);
->>>>>>> 91bd9ca9
+                reduceGarbageRecursion(p->e[i].p, garbage, lowerbound, regular, normalizeWeights);
+          }
           for (auto j = i + 1; j < NEDGE; ++j) {
             if (p->e[i].p == p->e[j].p) {
               edges[j] = edges[i];
