#pragma once

#include "operations/OpType.hpp"

#include <cstddef>

namespace dd {
struct DDPackageConfig {
  // Note the order of parameters here must be the *same* as in the template
  // definition.
  static constexpr std::size_t UT_VEC_NBUCKET = 32768U;
  static constexpr std::size_t UT_VEC_INITIAL_ALLOCATION_SIZE = 2048U;
  static constexpr std::size_t UT_MAT_NBUCKET = 32768U;
  static constexpr std::size_t UT_MAT_INITIAL_ALLOCATION_SIZE = 2048U;
  static constexpr std::size_t CT_VEC_ADD_NBUCKET = 16384U;
  static constexpr std::size_t CT_MAT_ADD_NBUCKET = 16384U;
<<<<<<< HEAD
  static constexpr std::size_t CT_VEC_ADD_MAG_NBUCKET = 16384U;
  static constexpr std::size_t CT_MAT_ADD_MAG_NBUCKET = 16384U;
=======
  static constexpr std::size_t CT_VEC_CONJ_NBUCKET = 4096U;
>>>>>>> ef97a20e
  static constexpr std::size_t CT_MAT_CONJ_TRANS_NBUCKET = 4096U;
  static constexpr std::size_t CT_MAT_VEC_MULT_NBUCKET = 16384U;
  static constexpr std::size_t CT_MAT_MAT_MULT_NBUCKET = 16384U;
  static constexpr std::size_t CT_VEC_KRON_NBUCKET = 4096U;
  static constexpr std::size_t CT_MAT_KRON_NBUCKET = 4096U;
  static constexpr std::size_t CT_VEC_INNER_PROD_NBUCKET = 4096U;
  static constexpr std::size_t CT_DM_NOISE_NBUCKET = 1U;
  static constexpr std::size_t UT_DM_NBUCKET = 1U;
  static constexpr std::size_t UT_DM_INITIAL_ALLOCATION_SIZE = 1U;
  static constexpr std::size_t CT_DM_DM_MULT_NBUCKET = 1U;
  static constexpr std::size_t CT_DM_ADD_NBUCKET = 1U;

  // The number of different quantum operations. I.e., the number of operations
  // defined in OpType.hpp. This parameter is required to initialize the
  // StochasticNoiseOperationTable.hpp
  static constexpr std::size_t STOCHASTIC_CACHE_OPS = 1;
};

struct StochasticNoiseSimulatorDDPackageConfig : public dd::DDPackageConfig {
  static constexpr std::size_t STOCHASTIC_CACHE_OPS = qc::OpType::OpCount;

<<<<<<< HEAD
  static constexpr std::size_t CT_VEC_ADD_MAG_NBUCKET = 1U;
  static constexpr std::size_t CT_MAT_ADD_MAG_NBUCKET = 1U;
=======
  static constexpr std::size_t CT_VEC_CONJ_NBUCKET = 1U;
>>>>>>> ef97a20e
};

struct DensityMatrixSimulatorDDPackageConfig : public dd::DDPackageConfig {
  static constexpr std::size_t UT_DM_NBUCKET = 65536U;
  static constexpr std::size_t UT_DM_INITIAL_ALLOCATION_SIZE = 4096U;

  static constexpr std::size_t CT_DM_DM_MULT_NBUCKET = 16384U;
  static constexpr std::size_t CT_DM_ADD_NBUCKET = 16384U;
  static constexpr std::size_t CT_DM_NOISE_NBUCKET = 4096U;

  static constexpr std::size_t UT_MAT_NBUCKET = 16384U;
  static constexpr std::size_t CT_MAT_ADD_NBUCKET = 4096U;
  static constexpr std::size_t CT_VEC_ADD_NBUCKET = 4096U;
  static constexpr std::size_t CT_MAT_CONJ_TRANS_NBUCKET = 4096U;

  static constexpr std::size_t CT_MAT_MAT_MULT_NBUCKET = 1U;
  static constexpr std::size_t CT_MAT_VEC_MULT_NBUCKET = 1U;
  static constexpr std::size_t UT_VEC_NBUCKET = 1U;
  static constexpr std::size_t UT_VEC_INITIAL_ALLOCATION_SIZE = 1U;
  static constexpr std::size_t UT_MAT_INITIAL_ALLOCATION_SIZE = 1U;
  static constexpr std::size_t CT_VEC_KRON_NBUCKET = 1U;
  static constexpr std::size_t CT_MAT_KRON_NBUCKET = 1U;
  static constexpr std::size_t CT_VEC_INNER_PROD_NBUCKET = 1U;
  static constexpr std::size_t STOCHASTIC_CACHE_OPS = 1U;
<<<<<<< HEAD
  static constexpr std::size_t CT_VEC_ADD_MAG_NBUCKET = 1U;
  static constexpr std::size_t CT_MAT_ADD_MAG_NBUCKET = 1U;
=======
  static constexpr std::size_t CT_VEC_CONJ_NBUCKET = 1U;
>>>>>>> ef97a20e
};
} // namespace dd<|MERGE_RESOLUTION|>--- conflicted
+++ resolved
@@ -14,12 +14,9 @@
   static constexpr std::size_t UT_MAT_INITIAL_ALLOCATION_SIZE = 2048U;
   static constexpr std::size_t CT_VEC_ADD_NBUCKET = 16384U;
   static constexpr std::size_t CT_MAT_ADD_NBUCKET = 16384U;
-<<<<<<< HEAD
   static constexpr std::size_t CT_VEC_ADD_MAG_NBUCKET = 16384U;
   static constexpr std::size_t CT_MAT_ADD_MAG_NBUCKET = 16384U;
-=======
   static constexpr std::size_t CT_VEC_CONJ_NBUCKET = 4096U;
->>>>>>> ef97a20e
   static constexpr std::size_t CT_MAT_CONJ_TRANS_NBUCKET = 4096U;
   static constexpr std::size_t CT_MAT_VEC_MULT_NBUCKET = 16384U;
   static constexpr std::size_t CT_MAT_MAT_MULT_NBUCKET = 16384U;
@@ -41,12 +38,9 @@
 struct StochasticNoiseSimulatorDDPackageConfig : public dd::DDPackageConfig {
   static constexpr std::size_t STOCHASTIC_CACHE_OPS = qc::OpType::OpCount;
 
-<<<<<<< HEAD
   static constexpr std::size_t CT_VEC_ADD_MAG_NBUCKET = 1U;
   static constexpr std::size_t CT_MAT_ADD_MAG_NBUCKET = 1U;
-=======
   static constexpr std::size_t CT_VEC_CONJ_NBUCKET = 1U;
->>>>>>> ef97a20e
 };
 
 struct DensityMatrixSimulatorDDPackageConfig : public dd::DDPackageConfig {
@@ -71,11 +65,8 @@
   static constexpr std::size_t CT_MAT_KRON_NBUCKET = 1U;
   static constexpr std::size_t CT_VEC_INNER_PROD_NBUCKET = 1U;
   static constexpr std::size_t STOCHASTIC_CACHE_OPS = 1U;
-<<<<<<< HEAD
   static constexpr std::size_t CT_VEC_ADD_MAG_NBUCKET = 1U;
   static constexpr std::size_t CT_MAT_ADD_MAG_NBUCKET = 1U;
-=======
   static constexpr std::size_t CT_VEC_CONJ_NBUCKET = 1U;
->>>>>>> ef97a20e
 };
 } // namespace dd