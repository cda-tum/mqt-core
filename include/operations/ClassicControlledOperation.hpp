--- conflicted
+++ resolved
@@ -1,13 +1,7 @@
 /*
-<<<<<<< HEAD
-* This file is part of JKQ QFR library which is released under the MIT license.
-* See file README.md or go to http://iic.jku.at/eda/research/quantum/ for more information.
-*/
-=======
  * This file is part of MQT QFR library which is released under the MIT license.
  * See file README.md or go to https://www.cda.cit.tum.de/research/quantum/ for more information.
  */
->>>>>>> efea5b3d
 
 #pragma once
 
@@ -15,126 +9,6 @@
 
 namespace qc {
 
-<<<<<<< HEAD
-   class ClassicControlledOperation final: public Operation {
-   protected:
-       std::unique_ptr<Operation>           op;
-       std::pair<dd::Qubit, dd::QubitCount> controlRegister{};
-       unsigned int                         expectedValue = 1U;
-
-       MatrixDD getDD([[maybe_unused]] std::unique_ptr<dd::Package>& dd, [[maybe_unused]] const dd::Controls& controls, [[maybe_unused]] const Targets& targets) const override {
-           throw QFRException("[ClassicControlledOperation] protected getDD called which should not happen.");
-       }
-       MatrixDD getInverseDD([[maybe_unused]] std::unique_ptr<dd::Package>& dd, [[maybe_unused]] const dd::Controls& controls, [[maybe_unused]] const Targets& targets) const override {
-           throw QFRException("[ClassicControlledOperation] protected getInverseDD called which should not happen.");
-       }
-
-   public:
-       // Applies operation `_op` if the creg starting at index `control` has the expected value
-       ClassicControlledOperation(std::unique_ptr<qc::Operation>& _op, const std::pair<dd::Qubit, dd::QubitCount>& controlRegister, unsigned int expectedValue = 1U):
-           op(std::move(_op)), controlRegister(controlRegister), expectedValue(expectedValue) {
-           nqubits = op->getNqubits();
-           name[0] = 'c';
-           name[1] = '_';
-           std::strcpy(name + 2, op->getName());
-           parameter[0] = controlRegister.first;
-           parameter[1] = controlRegister.second;
-           parameter[2] = expectedValue;
-           type         = ClassicControlled;
-       }
-
-       [[nodiscard]] std::unique_ptr<Operation> clone() const override {
-           auto op_cloned = op->clone();
-           return std::make_unique<ClassicControlledOperation>(op_cloned, controlRegister, expectedValue);
-       }
-
-       MatrixDD getDD(std::unique_ptr<dd::Package>& dd) const override {
-           return op->getDD(dd);
-       }
-
-       MatrixDD getInverseDD(std::unique_ptr<dd::Package>& dd) const override {
-           return op->getInverseDD(dd);
-       }
-
-       MatrixDD getDD(std::unique_ptr<dd::Package>& dd, Permutation& permutation) const override {
-           return op->getDD(dd, permutation);
-       }
-
-       MatrixDD getInverseDD(std::unique_ptr<dd::Package>& dd, Permutation& permutation) const override {
-           return op->getInverseDD(dd, permutation);
-       }
-
-       [[nodiscard]] auto getControlRegister() const {
-           return controlRegister;
-       }
-
-       [[nodiscard]] auto getExpectedValue() const {
-           return expectedValue;
-       }
-
-       [[nodiscard]] auto getOperation() const {
-           return op.get();
-       }
-
-       void setNqubits(dd::QubitCount nq) override {
-           nqubits = nq;
-           op->setNqubits(nq);
-       }
-
-       [[nodiscard]] const Targets& getTargets() const override {
-           return op->getTargets();
-       }
-
-       Targets& getTargets() override {
-           return op->getTargets();
-       }
-
-       [[nodiscard]] std::size_t getNtargets() const override {
-           return op->getNtargets();
-       }
-
-       [[nodiscard]] const dd::Controls& getControls() const override {
-           return op->getControls();
-       }
-
-       dd::Controls& getControls() override {
-           return op->getControls();
-       }
-
-       [[nodiscard]] std::size_t getNcontrols() const override {
-           return controls.size();
-       }
-
-       [[nodiscard]] bool isUnitary() const override {
-           return false;
-       }
-
-       [[nodiscard]] bool isClassicControlledOperation() const override {
-           return true;
-       }
-
-       [[nodiscard]] bool actsOn(dd::Qubit i) const override {
-           return op->actsOn(i);
-       }
-
-       void dumpOpenQASM([[maybe_unused]] std::ostream& of, [[maybe_unused]] const RegisterNames& qreg, [[maybe_unused]] const RegisterNames& creg) const override {
-           of << "if(";
-           of << creg[controlRegister.first].first;
-           of << " == " << expectedValue << ") ";
-           op->dumpOpenQASM(of, qreg, creg);
-       }
-
-       void dumpQiskit([[maybe_unused]] std::ostream& of, [[maybe_unused]] const RegisterNames& qreg, [[maybe_unused]] const RegisterNames& creg, [[maybe_unused]] const char* anc_reg_name) const override {
-           throw QFRException("Dumping of classically controlled gates currently not supported for qiskit");
-       }
-
-       void dumpTensor([[maybe_unused]] std::ostream& of, [[maybe_unused]] std::vector<std::size_t>& inds, [[maybe_unused]] std::size_t& gateIdx, [[maybe_unused]] std::unique_ptr<dd::Package>& dd) override {
-           throw QFRException("Dumping of classically controlled gates currently not supported for tensor");
-       }
-   };
-} // namespace qc
-#endif //QFR_CLASSICCONTROLLEDOPERATION_H
-=======
     class ClassicControlledOperation final: public Operation {
     protected:
         std::unique_ptr<Operation>           op;
@@ -235,12 +109,14 @@
         }
 
         void dumpOpenQASM([[maybe_unused]] std::ostream& of, [[maybe_unused]] const RegisterNames& qreg, [[maybe_unused]] const RegisterNames& creg) const override {
-            throw QFRException("Dumping of classically controlled gates currently not supported for qasm");
+            of << "if(";
+            of << creg[controlRegister.first].first;
+            of << " == " << expectedValue << ") ";
+            op->dumpOpenQASM(of, qreg, creg);
         }
 
         void dumpQiskit([[maybe_unused]] std::ostream& of, [[maybe_unused]] const RegisterNames& qreg, [[maybe_unused]] const RegisterNames& creg, [[maybe_unused]] const char* anc_reg_name) const override {
             throw QFRException("Dumping of classically controlled gates currently not supported for qiskit");
         }
     };
-} // namespace qc
->>>>>>> efea5b3d
+} // namespace qc