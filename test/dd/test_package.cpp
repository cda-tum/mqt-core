--- conflicted
+++ resolved
@@ -2407,7 +2407,35 @@
   EXPECT_EQ(outputMatrix, expected);
 }
 
-<<<<<<< HEAD
+TEST(DDPackageTest, VectorConjugate) {
+  auto dd = std::make_unique<dd::Package<>>(2);
+
+  EXPECT_EQ(dd->conjugate(dd::vEdge::zero()), dd::vEdge::zero());
+
+  EXPECT_EQ(dd->conjugate(dd::vEdge::one()), dd::vEdge::one());
+  EXPECT_EQ(dd->conjugate(dd::vEdge::terminal(dd->cn.lookup(0., 1.))),
+            dd::vEdge::terminal(dd->cn.lookup(0., -1.)));
+
+  dd::CVec vec{{0., 0.5},
+               {0.5 * dd::SQRT2_2, 0.5 * dd::SQRT2_2},
+               {0., -0.5},
+               {-0.5 * dd::SQRT2_2, -0.5 * dd::SQRT2_2}};
+
+  auto vecDD = dd->makeStateFromVector(vec);
+  std::cout << "Vector:\n";
+  vecDD.printVector();
+  auto conjVecDD = dd->conjugate(vecDD);
+  std::cout << "Conjugated vector:\n";
+  conjVecDD.printVector();
+
+  auto conjVec = conjVecDD.getVector();
+  const dd::fp tolerance = 1e-10;
+  for (auto i = 0U; i < vec.size(); ++i) {
+    EXPECT_NEAR(conjVec[i].real(), vec[i].real(), tolerance);
+    EXPECT_NEAR(conjVec[i].imag(), -vec[i].imag(), tolerance);
+  }
+}
+
 TEST(DDPackageTest, ReduceAncillaIdentity) {
   auto dd = std::make_unique<dd::Package<>>(2);
   auto inputDD = dd->makeIdent();
@@ -2540,33 +2568,4 @@
                       {0, 1, 0, 0, 0, 0, 0, 0}, {1, 0, 0, 0, 0, 0, 0, 0},
                       {0, 1, 0, 0, 0, 0, 0, 0}, {1, 0, 0, 0, 0, 0, 0, 0}};
   EXPECT_EQ(outputMatrix, expected);
-=======
-TEST(DDPackageTest, VectorConjugate) {
-  auto dd = std::make_unique<dd::Package<>>(2);
-
-  EXPECT_EQ(dd->conjugate(dd::vEdge::zero()), dd::vEdge::zero());
-
-  EXPECT_EQ(dd->conjugate(dd::vEdge::one()), dd::vEdge::one());
-  EXPECT_EQ(dd->conjugate(dd::vEdge::terminal(dd->cn.lookup(0., 1.))),
-            dd::vEdge::terminal(dd->cn.lookup(0., -1.)));
-
-  dd::CVec vec{{0., 0.5},
-               {0.5 * dd::SQRT2_2, 0.5 * dd::SQRT2_2},
-               {0., -0.5},
-               {-0.5 * dd::SQRT2_2, -0.5 * dd::SQRT2_2}};
-
-  auto vecDD = dd->makeStateFromVector(vec);
-  std::cout << "Vector:\n";
-  vecDD.printVector();
-  auto conjVecDD = dd->conjugate(vecDD);
-  std::cout << "Conjugated vector:\n";
-  conjVecDD.printVector();
-
-  auto conjVec = conjVecDD.getVector();
-  const dd::fp tolerance = 1e-10;
-  for (auto i = 0U; i < vec.size(); ++i) {
-    EXPECT_NEAR(conjVec[i].real(), vec[i].real(), tolerance);
-    EXPECT_NEAR(conjVec[i].imag(), -vec[i].imag(), tolerance);
-  }
->>>>>>> e89b51f5
 }